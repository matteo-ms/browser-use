from __future__ import annotations

import asyncio
import atexit
import json
import logging
import os
import re
import shutil
import tempfile
import time
from dataclasses import dataclass
from functools import wraps
from pathlib import Path
from typing import Any, Self
from urllib.parse import urlparse

import anyio
from typing_extensions import deprecated

from browser_use.config import CONFIG
from browser_use.dom.debug.highlights import inject_highlighting_script, remove_highlighting_script
from browser_use.dom.service import DomService
from browser_use.dom.views import DOMSelectorMap, EnhancedDOMTreeNode, SerializedDOMState
from browser_use.observability import observe_debug
from browser_use.utils import _log_pretty_path, _log_pretty_url

from .utils import normalize_url

os.environ['PW_TEST_SCREENSHOT_NO_FONTS_READY'] = '1'  # https://github.com/microsoft/playwright/issues/35972

import psutil
from bubus.helpers import retry
from playwright._impl._api_structures import ViewportSize
from pydantic import AliasChoices, BaseModel, ConfigDict, Field, InstanceOf, PrivateAttr, model_validator
from uuid_extensions import uuid7str

from browser_use.browser.profile import BROWSERUSE_DEFAULT_CHANNEL, BrowserChannel, BrowserProfile
from browser_use.browser.types import (
	Browser,
	BrowserContext,
	ElementHandle,
	FrameLocator,
	Page,
	Patchright,
	PlaywrightOrPatchright,
	async_patchright,
	async_playwright,
)
from browser_use.browser.views import (
	BrowserError,
	BrowserStateSummary,
	PageInfo,
	TabInfo,
	URLNotAllowedError,
)

# from browser_use.dom.clickable_element_processor.service import ClickableElementProcessor
# from browser_use.dom.service import DomService
# from browser_use.dom.views import DOMElementNode, SelectorMap
from browser_use.utils import (
	is_new_tab_page,
	match_url_with_domain_pattern,
	merge_dicts,
	time_execution_async,
	time_execution_sync,
)

_GLOB_WARNING_SHOWN = False  # used inside _is_url_allowed to avoid spamming the logs with the same warning multiple times

GLOBAL_PLAYWRIGHT_API_OBJECT = None  # never instantiate the playwright API object more than once per thread
GLOBAL_PATCHRIGHT_API_OBJECT = None  # never instantiate the patchright API object more than once per thread
GLOBAL_PLAYWRIGHT_EVENT_LOOP = None  # track which event loop the global objects belong to
GLOBAL_PATCHRIGHT_EVENT_LOOP = None  # track which event loop the global objects belong to

MAX_SCREENSHOT_HEIGHT = 2000
MAX_SCREENSHOT_WIDTH = 1920


def _log_glob_warning(domain: str, glob: str, logger: logging.Logger):
	global _GLOB_WARNING_SHOWN
	if not _GLOB_WARNING_SHOWN:
		logger.warning(
			# glob patterns are very easy to mess up and match too many domains by accident
			# e.g. if you only need to access gmail, don't use *.google.com because an attacker could convince the agent to visit a malicious doc
			# on docs.google.com/s/some/evil/doc to set up a prompt injection attack
			f"⚠️ Allowing agent to visit {domain} based on allowed_domains=['{glob}', ...]. Set allowed_domains=['{domain}', ...] explicitly to avoid matching too many domains!"
		)
		_GLOB_WARNING_SHOWN = True


def require_healthy_browser(usable_page=True, reopen_page=True):
	"""Decorator for BrowserSession methods to ensure browser/page is healthy before execution.

	This ridiculous overengineered logic is necessary to work around playwright's completely broken handling of crashed pages.
	- When a page is loading, playwright calls will hang indefinitely.
	- When a page is blocked by a JS while(true){}, playwright calls will hang indefinitely.
	- When a page is unresponsive because the system is out of CPU or Memory, playwright calls will hang indefinitely.
	asyncio.wait(...) is the most extreme method available to try and terminate asyncio tasks in python, but even this does not work
	because it's likely the underlying playwright node.js process that's crashing and synchronously blocking the python side.
	This is why we must use CDP directly and skip playwright eventually.

	Args:
		usable_page: If True, check that the agent_current_page is valid and responsive before executing the method, if invalid log it but continue anyway
		reopen_page: If True, attempt to reopen the page if it's crashed, invalid, or unresponsive (only applies if usable_page=True)
	"""

	def decorator(func):
		assert asyncio.iscoroutinefunction(func), '@require_healthy_browser only supports async methods'

		@wraps(func)
		async def wrapper(self: BrowserSession, *args, **kwargs):
			try:
				if not self.initialized or not self.browser_context:
					# raise RuntimeError('BrowserSession(...).start() must be called first to launch or connect to the browser')
					await self.start()  # just start it automatically if not already started

				if not self.agent_current_page or self.agent_current_page.is_closed():
					self.agent_current_page = (
						self.browser_context.pages[0] if (self.browser_context and len(self.browser_context.pages) > 0) else None
					)

				# always require at least one tab to be open for the context to be considered usable, dont check responsiveness unless usable_page=True
				if not self.agent_current_page or self.agent_current_page.is_closed():
					# Create new page directly to avoid circular dependency
					assert self.browser_context is not None, 'Browser context is not set'
					new_page = await self.browser_context.new_page()
					self.agent_current_page = new_page
					if (not self.human_current_page) or self.human_current_page.is_closed():
						self.human_current_page = new_page
					if self.browser_profile.viewport:
						await new_page.set_viewport_size(self.browser_profile.viewport)

				assert self.agent_current_page and not self.agent_current_page.is_closed()

				if not hasattr(self, '_cached_browser_state_summary'):
					raise RuntimeError('BrowserSession(...).start() must be called first to initialize the browser session')

				# Check page responsiveness if usable_page=True
				if usable_page:
					# Skip if already in recovery to prevent infinite recursion
					if hasattr(self, '_in_recovery') and self._in_recovery:
						# self.logger.debug('Already in recovery, skipping responsiveness check')
						return await func(self, *args, **kwargs)

					# Skip responsiveness check for about:blank pages - they're always responsive (I hope, otherwise something is very wrong)
					if self.agent_current_page and is_new_tab_page(self.agent_current_page.url):
						# self.logger.debug('Skipping responsiveness check for about:blank page')
						return await func(self, *args, **kwargs)

					# Check if page is responsive
					# self.logger.debug(f'Checking page responsiveness for {func.__name__}...')
					if await self._is_page_responsive(self.agent_current_page):
						# self.logger.debug('✅ Confirmed page is responsive')
						pass
					else:
						# Page is unresponsive - handle recovery
						if not reopen_page:
							self.logger.warning(
								'⚠️ Page unresponsive but @require_healthy_browser(reopen_page=False), attempting to continue anyway...'
							)
						else:
							try:
								await self._recover_unresponsive_page(
									func.__name__, timeout_ms=int(self.browser_profile.default_navigation_timeout or 5000) + 5_000
								)
								self.logger.debug(
									f'🤕 Crashed page recovery finished, attempting to continue with {func.__name__}() on {_log_pretty_url(self.agent_current_page.url)}...'
								)
							except Exception as e:
								self.logger.warning(
									f'❌ Crashed page recovery failed, could not run {func.__name__}(), page is stuck unresponsive on {_log_pretty_url(self.agent_current_page.url)}...'
								)
								raise  # Re-raise to let retry decorator / callsite handle it

				return await func(self, *args, **kwargs)

			except Exception as e:
				# Check if this is a TargetClosedError or similar connection error
				if 'TargetClosedError' in str(type(e)) or 'browser has been closed' in str(e):
					self.logger.warning(
						f'✂️ Browser {self._connection_str} disconnected before BrowserSession.{func.__name__}() could run... (error: {type(e).__name__}: {e})'
					)
					self._reset_connection_state()
				# Re-raise all hard errors so the caller can handle them appropriately
				raise

		return wrapper

	return decorator


DEFAULT_BROWSER_PROFILE = BrowserProfile()


@dataclass
class CachedClickableElementHashes:
	"""
	Clickable elements hashes for the last state
	"""

	url: str
	hashes: set[str]


class BrowserSession(BaseModel):
	"""
	Represents an active browser session with a running browser process somewhere.

	Chromium flags should be passed via extra_launch_args.
	Extra Playwright launch options (e.g., handle_sigterm, handle_sigint) can be passed as kwargs to BrowserSession and will be forwarded to the launch() call.
	"""

	model_config = ConfigDict(
		extra='allow',
		validate_assignment=False,
		revalidate_instances='always',
		frozen=False,
		arbitrary_types_allowed=True,
		validate_by_alias=True,
		validate_by_name=True,
	)
	# this class accepts arbitrary extra **kwargs in init because of the extra='allow' pydantic option
	# they are saved on the model, then applied to self.browser_profile via .apply_session_overrides_to_profile()

	# Persistent ID for this browser session
	id: str = Field(default_factory=uuid7str)

	# template profile for the BrowserSession, will be copied at init/validation time, and overrides applied to the copy
	browser_profile: InstanceOf[BrowserProfile] = Field(
		default=DEFAULT_BROWSER_PROFILE,
		description='BrowserProfile() instance containing config for the BrowserSession',
		validation_alias=AliasChoices(
			'profile', 'config', 'new_context_config'
		),  # abbreviations = 'profile', old deprecated names = 'config', 'new_context_config'
	)

	# runtime props/state: these can be passed in as props at init, or get auto-setup by BrowserSession.start()
	wss_url: str | None = Field(
		default=None,
		description='WSS URL of the node.js playwright browser server to connect to, outputted by (await chromium.launchServer()).wsEndpoint()',
	)
	cdp_url: str | None = Field(
		default=None,
		description='CDP URL of the browser to connect to, e.g. http://localhost:9222 or ws://127.0.0.1:9222/devtools/browser/387adf4c-243f-4051-a181-46798f4a46f4',
	)
	browser_pid: int | None = Field(
		default=None,
		description='pid of a running chromium-based browser process to connect to on localhost',
		validation_alias=AliasChoices('chrome_pid'),  # old deprecated name = chrome_pid
	)
	playwright: PlaywrightOrPatchright | None = Field(
		default=None,
		description='Playwright library object returned by: await (playwright or patchright).async_playwright().start()',
		exclude=True,
	)
	browser: Browser | None = Field(
		default=None,
		description='playwright Browser object to use (optional)',
		validation_alias=AliasChoices('playwright_browser'),
		exclude=True,
	)
	browser_context: BrowserContext | None = Field(
		default=None,
		description='playwright BrowserContext object to use (optional)',
		validation_alias=AliasChoices('playwright_browser_context', 'context'),
		exclude=True,
	)

	# runtime state: state that changes during the lifecycle of a BrowserSession(), updated by the methods below
	initialized: bool = Field(
		default=False,
		description='Mark BrowserSession launch/connection as already ready and skip setup (not recommended)',
		validation_alias=AliasChoices('is_initialized'),
	)
	agent_current_page: Page | None = Field(  # mutated by self.create_new_tab(url)
		default=None,
		description='Foreground Page that the agent is focused on',
		validation_alias=AliasChoices('current_page', 'page'),  # alias page= allows passing in a playwright Page object easily
		exclude=True,
	)
	human_current_page: Page | None = Field(  # mutated by self._setup_current_page_change_listeners()
		default=None,
		description='Foreground Page that the human is focused on',
		exclude=True,
	)

	_cached_browser_state_summary: BrowserStateSummary | None = PrivateAttr(default=None)
	_cached_clickable_element_hashes: CachedClickableElementHashes | None = PrivateAttr(default=None)
	_tab_visibility_callback: Any = PrivateAttr(default=None)
	_logger: logging.Logger | None = PrivateAttr(default=None)
	_downloaded_files: list[str] = PrivateAttr(default_factory=list)
	_original_browser_session: Any = PrivateAttr(default=None)  # Reference to prevent GC of the original session when copied
	_owns_browser_resources: bool = PrivateAttr(default=True)  # True if this instance owns and should clean up browser resources
	_auto_download_pdfs: bool = PrivateAttr(default=True)  # Auto-download PDFs when detected
	_subprocess: Any = PrivateAttr(default=None)  # Chrome subprocess reference for error handling

	@model_validator(mode='after')
	def apply_session_overrides_to_profile(self) -> Self:
		"""Apply any extra **kwargs passed to BrowserSession(...) as session-specific config overrides on top of browser_profile"""
		session_own_fields = type(self).model_fields.keys()

		# get all the extra kwarg overrides passed to BrowserSession(...) that are actually
		# config Fields tracked by BrowserProfile, instead of BrowserSession's own args
		profile_overrides = self.model_dump(exclude=set(session_own_fields))

		# FOR REPL DEBUGGING ONLY, NEVER ALLOW CIRCULAR REFERENCES IN REAL CODE:
		# self.browser_profile._in_use_by_session = self

		self.browser_profile = self.browser_profile.model_copy(update=profile_overrides)

		# FOR REPL DEBUGGING ONLY, NEVER ALLOW CIRCULAR REFERENCES IN REAL CODE:
		# self.browser_profile._in_use_by_session = self

		return self

	@property
	def logger(self) -> logging.Logger:
		"""Get instance-specific logger with session ID in the name"""
		if (
			self._logger is None or self.browser_context is None
		):  # keep updating the name pre-init because our id and str(self) can change
			self._logger = logging.getLogger(f'browser_use.{self}')
		return self._logger

	def __repr__(self) -> str:
		is_copy = '©' if self._original_browser_session else '#'
		port_number_or_pid = (
			(self.cdp_url or self.wss_url or str(self.browser_pid) or 'playwright').rsplit(':', 1)[-1].split('/', 1)[0]
		)
		return f'BrowserSession🆂 {self.id[-4:]}:{port_number_or_pid} {is_copy}{str(id(self))[-2:]} ({self._connection_str}, profile={self.browser_profile})'

	def __str__(self) -> str:
		is_copy = '©' if self._original_browser_session else '#'
		port_number_or_pid = (
			(self.cdp_url or self.wss_url or str(self.browser_pid) or 'playwright').rsplit(':', 1)[-1].split('/', 1)[0]
		)
		return f'BrowserSession🆂 {self.id[-4:]}:{port_number_or_pid} {is_copy}{str(id(self))[-2:]}'  # ' 🅟 {str(id(self.agent_current_page))[-2:]}'

	# better to force people to get it from the right object, "only one way to do it" is better python
	# def __getattr__(self, key: str) -> Any:
	# 	"""
	# 	fall back to getting any attrs from the underlying self.browser_profile when not defined on self.
	# 	(extra kwargs passed e.g. BrowserSession(extra_kwarg=124) on init get saved into self.browser_profile on validation,
	# 	so this also allows you to read those: browser_session.extra_kwarg => browser_session.browser_profile.extra_kwarg)
	# 	"""
	# 	return getattr(self.browser_profile, key)

	@observe_debug(name='browser.session.start')
	async def start(self) -> Self:
		"""
		Starts the browser session by either connecting to an existing browser or launching a new one.
		Precedence order for launching/connecting:
			1. page=Page playwright object, will use its page.context as browser_context
			2. browser_context=PlaywrightBrowserContext object, will use its browser
			3. browser=PlaywrightBrowser object, will use its first available context
			4. browser_pid=int, will connect to a local chromium-based browser via pid
			5. wss_url=str, will connect to a remote playwright browser server via WSS
			6. cdp_url=str, will connect to a remote chromium-based browser via CDP
			7. playwright=Playwright object, will use its chromium instance to launch a new browser
		"""

		# if we're already initialized and the connection is still valid, return the existing session state and start from scratch

		# Use timeout to prevent indefinite waiting on lock acquisition

		# Quick return if already connected
		if self.initialized and await self.is_connected():
			return self

		# Reset if we were initialized but lost connection
		if self.initialized:
			self.logger.warning(f'💔 Browser {self._connection_str} has gone away, attempting to reconnect...')
			self._reset_connection_state()

		try:
			# Setup
			self.browser_profile.detect_display_configuration()
			# Note: prepare_user_data_dir() is called later in _unsafe_setup_new_browser_context()
			# after the temp directory is created. Calling it here is premature.

			# Get playwright object (has its own retry/semaphore)
			await self.setup_playwright()

			# Try to connect/launch browser (each has appropriate retry logic)
			await self._connect_or_launch_browser()

			# Ensure we have a context
			assert self.browser_context, f'Failed to create BrowserContext for browser={self.browser}'

			# Configure browser
			await self._setup_viewports()
			await self._setup_current_page_change_listeners()
			await self._start_context_tracing()

			self.initialized = True
			return self

		except BaseException:
			self.initialized = False
			raise

	@property
	def _connection_str(self) -> str:
		"""Get a logging-ready string describing the connection method e.g. browser=playwright+google-chrome-canary (local)"""
		binary_name = (
			Path(self.browser_profile.executable_path).name.lower().replace(' ', '-').replace('.exe', '')
			if self.browser_profile.executable_path
			else (self.browser_profile.channel or BROWSERUSE_DEFAULT_CHANNEL).name.lower().replace('_', '-').replace(' ', '-')
		)  # Google Chrome Canary.exe -> google-chrome-canary
		driver_name = 'playwright'
		if self.browser_profile.stealth:
			driver_name = 'patchright'
		return (
			f'cdp_url={self.cdp_url}'
			if self.cdp_url
			else f'wss_url={self.wss_url}'
			if self.wss_url
			else f'browser_pid={self.browser_pid}'
			if self.browser_pid
			else f'browser={driver_name}:{binary_name}'
		)

	async def stop(self, _hint: str = '') -> None:
		"""Shuts down the BrowserSession, killing the browser process (only works if keep_alive=False)"""

		# Save cookies to disk if configured
		if self.browser_context:
			try:
				await self.save_storage_state()
			except Exception as e:
				self.logger.warning(f'⚠️ Failed to save auth storage state before stopping: {type(e).__name__}: {e}')

		if self.browser_profile.keep_alive:
			self.logger.info(
				'🕊️ BrowserSession.stop() called but keep_alive=True, leaving the browser running. Use .kill() to force close.'
			)
			return  # nothing to do if keep_alive=True, leave the browser running

		# Only the owner can actually stop the browser
		if not self._owns_browser_resources:
			self.logger.debug(f'🔗 BrowserSession.stop() called on a copy, not closing shared browser resources {_hint}')
			# Still reset our references though
			self._reset_connection_state()
			return

		if self.browser_context or self.browser:
			self.logger.info(f'🛑 Closing {self._connection_str} browser context {_hint} {self.browser or self.browser_context}')

			# Save trace recording if configured
			if self.browser_profile.traces_dir and self.browser_context:
				try:
					await self._save_trace_recording()
				except Exception as e:
					# TargetClosedError is expected when browser has already been closed
					from browser_use.browser.types import TargetClosedError

					if isinstance(e, TargetClosedError):
						self.logger.debug('Browser context already closed, trace may have been saved automatically')
					else:
						self.logger.error(f'❌ Error saving browser context trace: {type(e).__name__}: {e}')

			# Log video/HAR save operations (saved automatically on close)
			if self.browser_profile.record_video_dir:
				self.logger.info(f'🎥 Saving video recording to record_video_dir= {self.browser_profile.record_video_dir}...')
			if self.browser_profile.record_har_path:
				self.logger.info(f'🎥 Saving HAR file to record_har_path= {self.browser_profile.record_har_path}...')

			# Close browser context and browser using retry-decorated methods
			try:
				# IMPORTANT: Close context first to ensure HAR/video files are saved
				await self._close_browser_context()
				await self._close_browser()
			except Exception as e:
				if 'browser has been closed' not in str(e):
					self.logger.warning(f'❌ Error closing browser: {type(e).__name__}: {e}')
			finally:
				# Always clear references to ensure a fresh start next time
				self.browser_context = None
				self.browser = None

		# Kill the chrome subprocess if we started it
		if self.browser_pid:
			try:
				await self._terminate_browser_process(_hint='(stop() called)')
			except psutil.NoSuchProcess:
				self.browser_pid = None
			except (TimeoutError, psutil.TimeoutExpired):
				# If graceful termination failed, force kill
				try:
					proc = psutil.Process(pid=self.browser_pid)
					self.logger.warning(f'⏱️ Process did not terminate gracefully, force killing browser_pid={self.browser_pid}')
					proc.kill()
				except psutil.NoSuchProcess:
					pass
				self.browser_pid = None
			except Exception as e:
				if 'NoSuchProcess' not in type(e).__name__:
					self.logger.debug(f'❌ Error terminating subprocess: {type(e).__name__}: {e}')
				self.browser_pid = None

		# Clean up temporary user data directory
		if self.browser_profile.user_data_dir and Path(self.browser_profile.user_data_dir).name.startswith('browseruse-tmp'):
			shutil.rmtree(self.browser_profile.user_data_dir, ignore_errors=True)

		self._reset_connection_state()

	async def close(self) -> None:
		"""Deprecated: Provides backwards-compatibility with old method Browser().close() and playwright BrowserContext.close()"""
		await self.stop(_hint='(close() called)')

	async def kill(self) -> None:
		"""Stop the BrowserSession even if keep_alive=True"""
		# self.logger.debug(
		# 	f'⏹️ Browser browser_pid={self.browser_pid} user_data_dir= {_log_pretty_path(self.browser_profile.user_data_dir) or "<incognito>"} keep_alive={self.browser_profile.keep_alive} (close() called)'
		# )
		self.browser_profile.keep_alive = False
		await self.stop(_hint='(kill() called)')

		# do not stop self.playwright here as its likely used by other parallel browser_sessions
		# let it be cleaned up by the garbage collector when no refs use it anymore

	async def new_context(self, **kwargs):
		"""Deprecated: Provides backwards-compatibility with old class method Browser().new_context()."""
		# TODO: remove this after >=0.3.0
		return self

	async def __aenter__(self) -> BrowserSession:
		await self.start()
		return self

	def __eq__(self, other: object) -> bool:
		"""Check if two BrowserSession instances are using the same browser."""

		if not isinstance(other, BrowserSession):
			return False

		# Two sessions are considered equal if they're connected to the same browser
		# All three connection identifiers must match
		return self.browser_pid == other.browser_pid and self.cdp_url == other.cdp_url and self.wss_url == other.wss_url

	async def __aexit__(self, exc_type, exc_val, exc_tb):
		# self.logger.debug(
		# 	f'⏹️ Stopping gracefully browser_pid={self.browser_pid} user_data_dir= {_log_pretty_path(self.browser_profile.user_data_dir) or "<incognito>"} keep_alive={self.browser_profile.keep_alive} (context manager exit)'
		# )
		await self.stop(_hint='(context manager exit)')

	def model_copy(self, **kwargs) -> Self:
		"""Create a copy of this BrowserSession that shares the browser resources but doesn't own them.

		This method creates a copy that:
		- Shares the same browser, browser_context, and playwright objects
		- Doesn't own the browser resources (won't close them when garbage collected)
		- Keeps a reference to the original to prevent premature garbage collection
		"""
		# Create the copy using the parent class method
		copy = super().model_copy(**kwargs)

		# The copy doesn't own the browser resources
		copy._owns_browser_resources = False

		# Keep a reference to the original to prevent garbage collection
		copy._original_browser_session = self

		# Manually copy over the excluded fields that are needed for browser connection
		# These fields are excluded in the model config but need to be shared
		copy.playwright = self.playwright
		copy.browser = self.browser
		copy.browser_context = self.browser_context
		copy.agent_current_page = self.agent_current_page
		copy.human_current_page = self.human_current_page
		copy.browser_pid = self.browser_pid

		return copy

	def __del__(self):
		profile = getattr(self, 'browser_profile', None)
		keep_alive = getattr(profile, 'keep_alive', None)
		user_data_dir = getattr(profile, 'user_data_dir', None)
		owns_browser = getattr(self, '_owns_browser_resources', True)
		status = f'🪓 killing pid={self.browser_pid}...' if (self.browser_pid and owns_browser) else '☠️'
		self.logger.debug(
			f'🗑️ Garbage collected BrowserSession 🆂 {self.id[-4:]}.{str(id(self.agent_current_page))[-2:]} ref #{str(id(self))[-4:]} keep_alive={keep_alive} owns_browser={owns_browser} {status}'
		)
		# Only kill browser processes if this instance owns them
		if owns_browser:
			# Avoid keeping references in __del__ that might prevent garbage collection
			try:
				self._kill_child_processes(_hint='(garbage collected)')
			except TimeoutError:
				# Never let __del__ raise Timeout exceptions
				pass

	def _kill_child_processes(self, _hint: str = '') -> None:
		"""Kill any child processes that might be related to the browser"""

		if not self.browser_profile.keep_alive and self.browser_pid:
			try:
				browser_proc = psutil.Process(self.browser_pid)
				try:
					browser_proc.terminate()
					browser_proc.wait(
						timeout=5
					)  # wait up to 5 seconds for the process to exit cleanly and commit its user_data_dir changes
					self.logger.debug(f'🍂 Killed browser subprocess gracefully browser_pid={self.browser_pid} {_hint}')
				except (psutil.NoSuchProcess, psutil.AccessDenied, TimeoutError):
					pass

				# Kill all child processes first (recursive)
				for child in browser_proc.children(recursive=True):
					try:
						# self.logger.debug(f'Force killing child process: {child.pid} ({child.name()})')
						child.kill()
						self.logger.debug(f'☠️ Force-killed hung browser helper subprocess pid={child.pid} {_hint}')
					except (psutil.NoSuchProcess, psutil.AccessDenied):
						pass

				# Kill the main browser process
				# self.logger.debug(f'Force killing browser process: {self.browser_pid}')
				browser_proc.kill()
				self.logger.debug(f'☠️ Force-killed hung browser subprocess browser_pid={self.browser_pid} {_hint}')
			except psutil.NoSuchProcess:
				pass
			except Exception as e:
				self.logger.warning(f'⚠️ Error force-killing browser in BrowserSession.__del__: {type(e).__name__}: {e}')

	@staticmethod
	async def _start_global_playwright_subprocess(is_stealth: bool) -> PlaywrightOrPatchright:
		"""Create and return a new playwright or patchright node.js subprocess / API connector"""
		global GLOBAL_PLAYWRIGHT_API_OBJECT, GLOBAL_PATCHRIGHT_API_OBJECT
		global GLOBAL_PLAYWRIGHT_EVENT_LOOP, GLOBAL_PATCHRIGHT_EVENT_LOOP

		try:
			current_loop = asyncio.get_running_loop()
		except RuntimeError:
			current_loop = None

		if is_stealth:
			GLOBAL_PATCHRIGHT_API_OBJECT = await async_patchright().start()
			GLOBAL_PATCHRIGHT_EVENT_LOOP = current_loop
			return GLOBAL_PATCHRIGHT_API_OBJECT
		else:
			GLOBAL_PLAYWRIGHT_API_OBJECT = await async_playwright().start()
			GLOBAL_PLAYWRIGHT_EVENT_LOOP = current_loop
			return GLOBAL_PLAYWRIGHT_API_OBJECT

	async def _unsafe_get_or_start_playwright_object(self) -> PlaywrightOrPatchright:
		"""Get existing or create new global playwright object with proper locking."""
		global GLOBAL_PLAYWRIGHT_API_OBJECT, GLOBAL_PATCHRIGHT_API_OBJECT
		global GLOBAL_PLAYWRIGHT_EVENT_LOOP, GLOBAL_PATCHRIGHT_EVENT_LOOP

		# Get current event loop
		try:
			current_loop = asyncio.get_running_loop()
		except RuntimeError:
			current_loop = None

		is_stealth = self.browser_profile.stealth
		driver_name = 'patchright' if is_stealth else 'playwright'
		global_api_object = GLOBAL_PATCHRIGHT_API_OBJECT if is_stealth else GLOBAL_PLAYWRIGHT_API_OBJECT
		global_event_loop = GLOBAL_PATCHRIGHT_EVENT_LOOP if is_stealth else GLOBAL_PLAYWRIGHT_EVENT_LOOP

		# Check if we need to create or recreate the global object
		should_recreate = False

		if global_api_object and global_event_loop != current_loop:
			self.logger.debug(
				f'Detected event loop change. Previous {driver_name} instance was created in a different event loop. '
				'Creating new instance to avoid disconnection when the previous loop closes.'
			)
			should_recreate = True

		# Also check if the object exists but is no longer functional
		if global_api_object and not should_recreate:
			try:
				# Try to access the chromium property to verify the object is still valid
				_ = global_api_object.chromium.executable_path
			except Exception as e:
				self.logger.debug(f'Detected invalid {driver_name} instance: {type(e).__name__}. Creating new instance.')
				should_recreate = True

		# If we already have a valid object, use it
		if global_api_object and not should_recreate:
			return global_api_object

		# Create new playwright object
		return await self._start_global_playwright_subprocess(is_stealth=is_stealth)

	@retry(wait=1, retries=2, timeout=45, semaphore_limit=1, semaphore_scope='self', semaphore_lax=False)
	async def _close_browser_context(self) -> None:
		"""Close browser context with retry logic."""
		await self._unsafe_close_browser_context()

	async def _unsafe_close_browser_context(self) -> None:
		"""Unsafe browser context close logic without retry protection."""
		if self.browser_context:
			await self.browser_context.close()
			self.browser_context = None

	@retry(wait=1, retries=2, timeout=10, semaphore_limit=1, semaphore_scope='self', semaphore_lax=False)
	async def _close_browser(self) -> None:
		"""Close browser instance with retry logic."""
		await self._unsafe_close_browser()

	async def _unsafe_close_browser(self) -> None:
		"""Unsafe browser close logic without retry protection."""
		if self.browser and self.browser.is_connected():
			await self.browser.close()
			self.browser = None

	@retry(
		wait=0.5,
		retries=3,
		timeout=5,
		semaphore_limit=1,
		semaphore_scope='self',
		semaphore_lax=True,
		retry_on=(TimeoutError, psutil.TimeoutExpired),  # Only retry on timeouts, not NoSuchProcess
	)
	async def _terminate_browser_process(self, _hint: str = '') -> None:
		"""Terminate browser process with retry logic."""
		await self._unsafe_terminate_browser_process(_hint='(terminate() called)')

	async def _unsafe_terminate_browser_process(self, _hint: str = '') -> None:
		"""Unsafe browser process termination without retry protection."""
		if self.browser_pid:
			try:
				proc = psutil.Process(pid=self.browser_pid)
				cmdline = proc.cmdline()
				executable_path = cmdline[0] if cmdline else 'unknown'
				self.logger.info(f' ↳ Killing browser_pid={self.browser_pid} {_log_pretty_path(executable_path)} {_hint}')

				# Try graceful termination first
				proc.terminate()
				self._kill_child_processes(_hint=_hint)
				await asyncio.to_thread(proc.wait, timeout=4)
			except psutil.NoSuchProcess:
				# Process already gone, that's fine
				pass
			finally:
				self.browser_pid = None

	@retry(wait=0.5, retries=2, timeout=30, semaphore_limit=1, semaphore_scope='self', semaphore_lax=True)
	async def _save_trace_recording(self) -> None:
		"""Save browser trace recording."""
		if self.browser_profile.traces_dir and self.browser_context is not None:
			traces_path = Path(self.browser_profile.traces_dir)
			if traces_path.suffix:
				# Path has extension, use as-is (user specified exact file path)
				final_trace_path = traces_path
			else:
				# Path has no extension, treat as directory and create filename
				trace_filename = f'BrowserSession_{self.id}.zip'
				final_trace_path = traces_path / trace_filename

			self.logger.info(f'🎥 Saving browser_context trace to {final_trace_path}...')
			await self.browser_context.tracing.stop(path=str(final_trace_path))

	@observe_debug(name='connect_or_launch_browser')
	async def _connect_or_launch_browser(self) -> None:
		"""Try all connection methods in order of precedence."""
		# Try connecting via passed objects first
		await self.setup_browser_via_passed_objects()
		if self.browser_context:
			return

		# Try connecting via browser PID
		await self.setup_browser_via_browser_pid()
		if self.browser_context:
			return

		# Try connecting via WSS URL
		await self.setup_browser_via_wss_url()
		if self.browser_context:
			return

		# Try connecting via CDP URL
		await self.setup_browser_via_cdp_url()
		if self.browser_context:
			return

		# Launch new browser as last resort
		await self.setup_new_browser_context()

	# Removed _take_screenshot_hybrid - merged into take_screenshot

	@observe_debug(name='setup_playwright')
	@retry(
		wait=1,
		retries=3,
		timeout=10,
		semaphore_limit=1,
		semaphore_name='playwright_global_object',
		semaphore_scope='global',
		semaphore_lax=False,
		semaphore_timeout=5,  # 5s to wait for global playwright object
	)
	async def setup_playwright(self) -> None:
		"""
		Set up playwright library client object: usually the result of (await async_playwright().start())
		Override to customize the set up of the playwright or patchright library object
		"""
		is_stealth = self.browser_profile.stealth

		# Configure browser channel based on stealth mode
		if is_stealth:
			# use patchright + chrome when stealth=True
			self.browser_profile.channel = self.browser_profile.channel or BrowserChannel.CHROME
			self.logger.info(f'🕶️ Activated stealth mode using patchright {self.browser_profile.channel.name.lower()} browser...')
		else:
			# use playwright + chromium by default
			self.browser_profile.channel = self.browser_profile.channel or BrowserChannel.CHROMIUM

		# Get or create the global playwright object
		self.playwright = self.playwright or await self._unsafe_get_or_start_playwright_object()

		# Log stealth best-practices warnings if applicable
		if is_stealth:
			if self.browser_profile.channel and self.browser_profile.channel != BrowserChannel.CHROME:
				self.logger.info(
					' 🪄 For maximum stealth, BrowserSession(...) should be passed channel=None or BrowserChannel.CHROME'
				)
			if not self.browser_profile.user_data_dir:
				self.logger.info(' 🪄 For maximum stealth, BrowserSession(...) should be passed a persistent user_data_dir=...')
			if self.browser_profile.headless or not self.browser_profile.no_viewport:
				self.logger.info(' 🪄 For maximum stealth, BrowserSession(...) should be passed headless=False & viewport=None')

		# register a shutdown hook to stop the shared global playwright node.js client when the program exits (if an event loop is still running)
		def shudown_playwright():
			if not self.playwright:
				return
			try:
				loop = asyncio.get_running_loop()
				self.logger.debug('🛑 Shutting down shared global playwright node.js client')
				task = loop.create_task(self.playwright.stop())
				if hasattr(task, '_log_destroy_pending'):
					task._log_destroy_pending = False  # type: ignore
			except Exception:
				pass
			self.playwright = None

		atexit.register(shudown_playwright)

	async def setup_browser_via_passed_objects(self) -> None:
		"""Override to customize the set up of the connection to an existing browser"""

		# 1. check for a passed Page object, if present, it always takes priority, set browser_context = page.context
		if self.agent_current_page:
			try:
				# Test if the page is still usable by evaluating simple JS
				await self.agent_current_page.evaluate('() => true')
				self.browser_context = self.agent_current_page.context
			except Exception:
				# Page is closed or unusable, clear it
				self.agent_current_page = None
				self.browser_context = None

		# 2. Check if the current browser connection is valid, if not clear the invalid objects
		if self.browser_context:
			try:
				# Try to access a property that would fail if the context is closed
				_ = self.browser_context.pages
				# Additional check: verify the browser is still connected
				if self.browser_context.browser and not self.browser_context.browser.is_connected():
					self.browser_context = None
			except Exception:
				# Context is closed, clear it
				self.browser_context = None

		# 3. if we have a browser object but it's disconnected, clear it and the context because we cant use either
		if self.browser and not self.browser.is_connected():
			if self.browser_context and (self.browser_context.browser is self.browser):
				self.browser_context = None
			self.browser = None

		# 4. if we have a context now, it always takes precedence, set browser = context.browser, otherwise use the passed browser
		browser_from_context = self.browser_context and self.browser_context.browser
		if browser_from_context and browser_from_context.is_connected():
			self.browser = browser_from_context

		if self.browser or self.browser_context:
			self.logger.info(f'🎭 Connected to existing user-provided browser: {self.browser_context}')
			self._set_browser_keep_alive(True)  # we connected to an existing browser, dont kill it at the end

	async def setup_browser_via_browser_pid(self) -> None:
		"""if browser_pid is provided, calcuclate its CDP URL by looking for --remote-debugging-port=... in its CLI args, then connect to it"""

		if self.browser or self.browser_context:
			return  # already connected to a browser
		if not self.browser_pid:
			return  # no browser_pid provided, nothing to do

		# check that browser_pid process is running, otherwise we cannot connect to it
		try:
			chrome_process = psutil.Process(pid=self.browser_pid)
			if not chrome_process.is_running():
				self.logger.warning(f'⚠️ Expected Chrome process with pid={self.browser_pid} is not running')
				return
			args = chrome_process.cmdline()
		except psutil.NoSuchProcess:
			self.logger.warning(f'⚠️ Expected Chrome process with pid={self.browser_pid} not found, unable to (re-)connect')
			return
		except Exception as e:
			self.browser_pid = None
			self.logger.warning(f'⚠️ Error accessing chrome process with pid={self.browser_pid}: {type(e).__name__}: {e}')
			return

		# check that browser_pid process is exposing a debug port we can connect to, otherwise we cannot connect to it
		debug_port = next((arg for arg in args if arg.startswith('--remote-debugging-port=')), '').split('=')[-1].strip()
		# self.logger.debug(f'👾 Found Chrome subprocess browser_pid={self.browser_pid} open CDP port: --remote-debugging-port={debug_port}')
		if not debug_port:
			# provided pid is unusable, it's either not running or doesnt have an open debug port we can connect to
			if '--remote-debugging-pipe' in args:
				self.logger.error(
					f'❌ Found --remote-debugging-pipe in browser launch args for browser_pid={self.browser_pid} but it was started by a different BrowserSession, cannot connect to it'
				)
			else:
				self.logger.error(
					f'❌ Could not find --remote-debugging-port=... to connect to in browser launch args for browser_pid={self.browser_pid}: {" ".join(args)}'
				)
			self.browser_pid = None
			return

		self.cdp_url = self.cdp_url or f'http://127.0.0.1:{debug_port}/'

		# Wait for CDP port to become available (Chrome might still be starting)
		import httpx

		# Add initial delay to give Chrome time to start up before first check
		await asyncio.sleep(2)

		async with httpx.AsyncClient() as client:
			for i in range(30):  # 30 second timeout
				# First check if the Chrome process has exited
				try:
					chrome_process = psutil.Process(pid=self.browser_pid)
					if not chrome_process.is_running():
						# If we have a subprocess reference, try to get stderr
						if hasattr(self, '_subprocess') and self._subprocess:
							stderr_output = ''
							if self._subprocess.stderr:
								try:
									stderr_bytes = await self._subprocess.stderr.read()
									stderr_output = stderr_bytes.decode('utf-8', errors='replace')
								except Exception:
									pass
							if 'Failed parsing extensions' in stderr_output:
								self.logger.error(f'❌ Chrome process {self.browser_pid} exited: Failed parsing extensions')
								raise RuntimeError('Failed parsing extensions: Chrome profile incompatibility detected')
							elif 'SingletonLock' in stderr_output or 'ProcessSingleton' in stderr_output:
								# Chrome exited due to singleton lock
								self._fallback_to_temp_profile('Chrome process exit due to SingletonLock')
								# Kill the subprocess and retry with new profile
								try:
									self._subprocess.terminate()
									await self._subprocess.wait()
								except Exception:
									pass
								self.browser_pid = None
								# Retry with the new temp directory
								await self._unsafe_setup_new_browser_context()
								return
							else:
								# Chrome exited for unknown reason, try fallback to temp profile
								self.logger.warning(
									f'⚠️ Chrome process {self.browser_pid} exited unexpectedly. Error: {stderr_output[:500] if stderr_output else "No error output"}'
								)
								self._fallback_to_temp_profile('Chrome process exit with unknown error')
								# Kill the subprocess and retry with new profile
								try:
									self._subprocess.terminate()
									await self._subprocess.wait()
								except Exception:
									pass
								self.browser_pid = None
								# Retry with the new temp directory
								await self._unsafe_setup_new_browser_context()
								return
						self.logger.error(f'❌ Chrome process {self.browser_pid} exited unexpectedly')
						self.browser_pid = None
						return
				except psutil.NoSuchProcess:
					self.logger.error(f'❌ Chrome process {self.browser_pid} no longer exists')
					self.browser_pid = None
					return

				try:
					response = await client.get(f'{self.cdp_url}json/version', timeout=1.0)
					if response.status_code == 200:
						# self.logger.debug(f'✅ Chrome CDP port {debug_port} is ready')
						break
				except (httpx.ConnectError, httpx.TimeoutException):
					if i == 0:
						self.logger.debug(f'⏳ Waiting for Chrome CDP port {debug_port} to become available...')
					await asyncio.sleep(1)
			else:
				self.logger.error(f'❌ Chrome CDP port {debug_port} did not become available after 30 seconds')
				self.browser_pid = None
				return

		# Determine if this is a newly spawned subprocess or an existing process
		if hasattr(self, '_subprocess') and self._subprocess and self._subprocess.pid == self.browser_pid:
			self.logger.info(
				f'🌎 Connecting to newly spawned browser via CDP {self.cdp_url} -> browser_pid={self.browser_pid} (local)'
			)
		else:
			self.logger.info(
				f'🌎 Connecting to existing browser via CDP  {self.cdp_url} -> browser_pid={self.browser_pid} (local)'
			)
		assert self.playwright is not None, 'playwright instance is None'
		self.browser = self.browser or await self.playwright.chromium.connect_over_cdp(
			self.cdp_url,
			**self.browser_profile.kwargs_for_connect().model_dump(),
		)
		self._set_browser_keep_alive(True)  # we connected to an existing browser, dont kill it at the end

	async def setup_browser_via_wss_url(self) -> None:
		"""check for a passed wss_url, connect to a remote playwright browser server via WSS"""

		if self.browser or self.browser_context:
			return  # already connected to a browser
		if not self.wss_url:
			return  # no wss_url provided, nothing to do

		self.logger.info(
			f'🌎 Connecting to existing playwright node.js browser server over WSS: {self.wss_url} -> (remote playwright)'
		)
		assert self.playwright is not None, 'playwright instance is None'
		self.browser = self.browser or await self.playwright.chromium.connect(
			self.wss_url,
			**self.browser_profile.kwargs_for_connect().model_dump(),
		)
		self._set_browser_keep_alive(True)  # we connected to an existing browser, dont kill it at the end

	async def setup_browser_via_cdp_url(self) -> None:
		"""check for a passed cdp_url, connect to a remote chromium-based browser via CDP"""

		if self.browser or self.browser_context:
			return  # already connected to a browser
		if not self.cdp_url:
			return  # no cdp_url provided, nothing to do

		self.logger.info(f'🌎 Connecting to existing chromium-based browser via CDP: {self.cdp_url} -> (remote browser)')
		assert self.playwright is not None, 'playwright instance is None'
		self.browser = self.browser or await self.playwright.chromium.connect_over_cdp(
			self.cdp_url,
			**self.browser_profile.kwargs_for_connect().model_dump(),
		)
		self._set_browser_keep_alive(True)  # we connected to an existing browser, dont kill it at the end

	@retry(wait=1, retries=2, timeout=45, semaphore_limit=1, semaphore_scope='self', semaphore_lax=False)
	async def setup_new_browser_context(self) -> None:
		"""Launch a new browser and browser_context"""
		# Double-check after semaphore acquisition to prevent duplicate browser launches
		if self.browser_context:
			try:
				# Check if context is still valid and has pages
				if self.browser_context.pages and not all(page.is_closed() for page in self.browser_context.pages):
					# self.logger.debug('Browser context already exists after semaphore acquisition, skipping launch')
					return
			except Exception:
				# If we can't check pages, assume context is invalid and continue with launch
				pass
		await self._unsafe_setup_new_browser_context()

	async def _unsafe_setup_new_browser_context(self) -> None:
		"""Unsafe browser context setup without retry protection."""

		# if we have a browser object but no browser_context, use the first context discovered or make a new one
		if self.browser and not self.browser_context:
			# If HAR recording or video recording is requested, we need to create a new context with recording enabled
			# Cannot reuse existing context as recording must be configured at context creation
			if (self.browser_profile.record_har_path or self.browser_profile.record_video_dir) and self.browser.contexts:
				recording_types = []
				if self.browser_profile.record_har_path:
					recording_types.append('HAR')
				if self.browser_profile.record_video_dir:
					recording_types.append('video')
				self.logger.info(
					f'🎥 Creating new browser_context with {" and ".join(recording_types)} recording enabled (cannot reuse existing context)'
				)
				self.browser_context = await self.browser.new_context(
					**self.browser_profile.kwargs_for_new_context().model_dump(mode='json')
				)
			elif self.browser.contexts:
				self.browser_context = self.browser.contexts[0]
				# Check if this is a newly spawned subprocess
				if hasattr(self, '_subprocess') and self._subprocess and self._subprocess.pid == self.browser_pid:
					self.logger.debug(f'👤 Using default browser_context opened in newly spawned browser: {self.browser_context}')
				else:
					self.logger.info(f'👤 Using first browser_context found in existing browser: {self.browser_context}')
			else:
				self.browser_context = await self.browser.new_context(
					**self.browser_profile.kwargs_for_new_context().model_dump(mode='json')
				)
				storage_info = (
					f' + loaded storage_state={len(self.browser_profile.storage_state) if self.browser_profile.storage_state else 0} cookies'
					if self.browser_profile.storage_state and isinstance(self.browser_profile.storage_state, dict)
					else ''
				)
				self.logger.info(
					f'🌎 Created new empty browser_context in existing browser{storage_info}: {self.browser_context}'
				)

		# if we still have no browser_context by now, launch a new local one using launch_persistent_context()
		if not self.browser_context:
			assert self.browser_profile.channel is not None, 'browser_profile.channel is None'
			self.logger.info(
				f'🎭 Launching new local browser '
				f'{str(type(self.playwright).__module__).split(".")[0]}:{self.browser_profile.channel.name.lower()} keep_alive={self.browser_profile.keep_alive or False} '
				f'user_data_dir= {_log_pretty_path(self.browser_profile.user_data_dir) or "<incognito>"}'
			)

			# if no user_data_dir is provided, generate a unique one for this temporary browser_context (will be used to uniquely identify the browser_pid later)
			if not self.browser_profile.user_data_dir:
				# self.logger.debug('🌎 Launching local browser in incognito mode')
				# if no user_data_dir is provided, generate a unique one for this temporary browser_context (will be used to uniquely identify the browser_pid later)
				self.browser_profile.user_data_dir = self.browser_profile.user_data_dir or Path(
					tempfile.mkdtemp(prefix='browseruse-tmp-')
				)
			# If we're reconnecting and using a temp directory, create a new one
			# This avoids conflicts with the previous browser process that might still be shutting down
			elif self.browser_profile.user_data_dir and Path(self.browser_profile.user_data_dir).name.startswith(
				'browseruse-tmp-'
			):
				old_dir = self.browser_profile.user_data_dir
				self.browser_profile.user_data_dir = Path(tempfile.mkdtemp(prefix='browseruse-tmp-'))
				self.logger.debug(
					f'🗑️ Cleaning up old tmp user_data_dir= {_log_pretty_path(old_dir)} and using fresh one:{_log_pretty_path(self.browser_profile.user_data_dir)}'
				)
				try:
					shutil.rmtree(old_dir)
				except Exception:
					self.logger.warning(f'🗑️ Failed to cleanup old tmp user_data_dir= {_log_pretty_path(old_dir)}')

			# user data dir was provided, prepare it for use (handles conflicts automatically)
			self.prepare_user_data_dir()

			# if a user_data_dir is provided, launch Chrome as subprocess then connect via CDP
			try:
				async with asyncio.timeout(self.browser_profile.timeout / 1000):
					try:
						assert self.playwright is not None, 'playwright instance is None'

						# Find an available port for remote debugging
						import socket

						with socket.socket(socket.AF_INET, socket.SOCK_STREAM) as s:
							s.bind(('127.0.0.1', 0))
							s.listen(1)
							debug_port = s.getsockname()[1]

						# Get chromium executable path from browser profile or fall back to to playwright default
						chromium_path = self.browser_profile.executable_path or self.playwright.chromium.executable_path

						# Build chrome launch command with all args
						chrome_args = self.browser_profile.get_args()

						# Add/replace remote-debugging-port with our chosen port
						final_args = []
						for arg in chrome_args:
							if not arg.startswith('--remote-debugging-port='):
								final_args.append(arg)
						final_args.extend(
							[
								f'--remote-debugging-port={debug_port}',
								f'--user-data-dir={self.browser_profile.user_data_dir}',
							]
						)

						# Build final command
						chrome_launch_cmd = [chromium_path] + final_args

						# Launch chrome as subprocess
						self.logger.info(
							f' ↳ Spawning Chrome subprocess listening on CDP http://127.0.0.1:{debug_port}/ with user_data_dir= {_log_pretty_path(self.browser_profile.user_data_dir)}'
						)
						process = await asyncio.create_subprocess_exec(
							*chrome_launch_cmd,
							stdout=asyncio.subprocess.PIPE,
							stderr=asyncio.subprocess.PIPE,
						)

						# Store the subprocess reference for error handling
						self._subprocess = process

						# Store the browser PID
						self.browser_pid = process.pid
						self._set_browser_keep_alive(False)  # We launched it, so we should close it
						# self.logger.debug(f'👶 Chrome subprocess launched with browser_pid={process.pid}')

						# Use the existing setup_browser_via_browser_pid method to connect
						# It will wait for the CDP port to become available
						await self.setup_browser_via_browser_pid()

						# If connection failed, browser will be None
						if not self.browser:
							# Try to get error info from the process
							if process.returncode is not None:
								# Chrome exited, try to read stderr for error message
								stderr_output = ''
								if process.stderr:
									try:
										stderr_bytes = await process.stderr.read()
										stderr_output = stderr_bytes.decode('utf-8', errors='replace')
									except Exception:
										pass

								# Check for common Chrome errors
								if 'Failed parsing extensions' in stderr_output:
									raise RuntimeError(
										f'Failed parsing extensions: Chrome profile incompatibility detected. Chrome exited with code {process.returncode}'
									)
								elif 'SingletonLock' in stderr_output or 'ProcessSingleton' in stderr_output:
									raise RuntimeError(f'SingletonLock error: {stderr_output[:500]}')
								else:
									# For any other error, log it and raise to trigger fallback
									self.logger.warning(
										f'⚠️ Chrome subprocess exited with code {process.returncode}. Error: {stderr_output[:500] if stderr_output else "No error output"}'
									)
									raise RuntimeError(
										f'Chrome subprocess exited with code {process.returncode}. Error output: {stderr_output[:500] if stderr_output else "No error output"}'
									)
							else:
								# Kill the subprocess if it's still running but we couldn't connect
								try:
									process.terminate()
									await process.wait()
								except Exception:
									pass
								raise RuntimeError(f'Failed to connect to Chrome subprocess on port {debug_port}')

					except Exception as e:
						# Check if it's a SingletonLock error or Chrome subprocess exit error
						if (
							'SingletonLock' in str(e)
							or 'ProcessSingleton' in str(e)
							or 'Chrome subprocess exited' in str(e)
							or isinstance(e, RuntimeError)
						):
							# Fall back to temporary directory
							reason = (
								'Chrome launch error due to SingletonLock'
								if 'SingletonLock' in str(e)
								else 'Chrome subprocess failed to start'
							)
							self._fallback_to_temp_profile(reason)
							# Kill the failed subprocess if it exists
							if hasattr(self, '_subprocess') and self._subprocess:
								try:
									self._subprocess.terminate()
									await self._subprocess.wait()
								except Exception:
									pass
							# Retry the launch with the new temporary directory
							await self._unsafe_setup_new_browser_context()
							return
						# Re-raise if not a timeout
						elif not isinstance(e, asyncio.TimeoutError):
							raise
			except TimeoutError:
				self.logger.warning(
					'Browser operation timed out. This may indicate the playwright instance is invalid due to event loop changes. '
					'Recreating playwright instance and retrying...'
				)
				# Force recreation of the playwright object
				self.playwright = await self._start_global_playwright_subprocess(is_stealth=self.browser_profile.stealth)
				# Retry the whole subprocess launch
				await self._unsafe_setup_new_browser_context()
				return
			except Exception as e:
				# Check if it's a SingletonLock error from the subprocess
				if 'SingletonLock' in str(e) or 'ProcessSingleton' in str(e):
					# Fall back to temporary directory
					self._fallback_to_temp_profile('Chrome launch error due to SingletonLock')
					# Retry the launch with the new temporary directory
					await self._unsafe_setup_new_browser_context()
					return

				# show a nice logger hint explaining what went wrong with the user_data_dir
				# calculate the version of the browser that the user_data_dir is for, and the version of the browser we are running with
				user_data_dir_chrome_version = '???'
				test_browser_version = '???'
				try:
					# user_data_dir is corrupted or unreadable because it was migrated to a newer version of chrome than we are running with
					user_data_dir_chrome_version = (Path(self.browser_profile.user_data_dir) / 'Last Version').read_text().strip()
				except Exception:
					pass  # let the logger below handle it
				try:
					assert self.playwright is not None, 'playwright instance is None'
					test_browser = await self.playwright.chromium.launch(headless=True)
					test_browser_version = test_browser.version
					await test_browser.close()
				except Exception:
					pass

				# failed to parse extensions == most common error text when user_data_dir is corrupted / has an unusable schema
				reason = 'due to bad' if 'Failed parsing extensions' in str(e) else 'for unknown reason with'
				driver = str(type(self.playwright).__module__).split('.')[0].lower()
				browser_channel = (
					Path(self.browser_profile.executable_path).name.replace(' ', '-').replace('.exe', '').lower()
					if self.browser_profile.executable_path
					else (self.browser_profile.channel or BROWSERUSE_DEFAULT_CHANNEL).name.lower()
				)
				self.logger.error(
					f'❌ Launching new local browser {driver}:{browser_channel} (v{test_browser_version}) failed!'
					f'\n\tFailed {reason} user_data_dir= {_log_pretty_path(self.browser_profile.user_data_dir)} (created with v{user_data_dir_chrome_version})'
					'\n\tTry using a different browser version/channel or delete the user_data_dir to start over with a fresh profile.'
					'\n\t(can happen if different versions of Chrome/Chromium/Brave/etc. tried to share one dir)'
					f'\n\n{type(e).__name__} {e}'
				)
				raise

		# Only restore browser from context if it's connected, otherwise keep it None to force new launch
		browser_from_context = self.browser_context and self.browser_context.browser
		if browser_from_context and browser_from_context.is_connected():
			self.browser = browser_from_context
		# ^ self.browser can unfortunately still be None at the end ^
		# playwright does not give us a browser object at all when we use launch_persistent_context()!

		# PID detection is no longer needed since we get PIDs directly from subprocesses or passed objects

		if self.browser:
			assert self.browser.is_connected(), (
				f'Browser is not connected, did the browser process crash or get killed? (connection method: {self._connection_str})'
			)
			# Only log final connection if we didn't already log it via setup_browser_via_browser_pid
			if not (hasattr(self, '_subprocess') and self._subprocess and self._subprocess.pid == self.browser_pid):
				self.logger.debug(f'🪢 Browser {self._connection_str} connected {self.browser or self.browser_context}')
		elif self.browser_context and not self.browser:
			# For launch_persistent_context case where we don't get a browser object
			self.logger.debug(f'🪢 Browser context {self._connection_str} connected {self.browser_context}')

		assert self.browser_context, (
			f'{self} Failed to create a playwright BrowserContext {self.browser_context} for browser={self.browser}'
		)

		# self.logger.debug('Setting up init scripts in browser')

		init_script = """
			// check to make sure we're not inside the PDF viewer
			window.isPdfViewer = !!document?.body?.querySelector('body > embed[type="application/pdf"][width="100%"]')
			if (!window.isPdfViewer) {

				// Permissions
				const originalQuery = window.navigator.permissions.query;
				window.navigator.permissions.query = (parameters) => (
					parameters.name === 'notifications' ?
						Promise.resolve({ state: Notification.permission }) :
						originalQuery(parameters)
				);
				(() => {
					if (window._eventListenerTrackerInitialized) return;
					window._eventListenerTrackerInitialized = true;

					const originalAddEventListener = EventTarget.prototype.addEventListener;
					const eventListenersMap = new WeakMap();

					EventTarget.prototype.addEventListener = function(type, listener, options) {
						if (typeof listener === "function") {
							let listeners = eventListenersMap.get(this);
							if (!listeners) {
								listeners = [];
								eventListenersMap.set(this, listeners);
							}

							listeners.push({
								type,
								listener,
								listenerPreview: listener.toString().slice(0, 100),
								options
							});
						}

						return originalAddEventListener.call(this, type, listener, options);
					};

					window.getEventListenersForNode = (node) => {
						const listeners = eventListenersMap.get(node) || [];
						return listeners.map(({ type, listenerPreview, options }) => ({
							type,
							listenerPreview,
							options
						}));
					};
				})();
			}
		"""

		# Expose anti-detection scripts
		try:
			await self.browser_context.add_init_script(init_script)
		except Exception as e:
			if 'Target page, context or browser has been closed' in str(e):
				self.logger.warning('⚠️ Browser context was closed before init script could be added')
				# Reset connection state since browser is no longer valid
				self._reset_connection_state()
			else:
				raise

		if self.browser_profile.stealth and not isinstance(self.playwright, Patchright):
			self.logger.warning('⚠️ Failed to set up stealth mode. (...) got normal playwright objects as input.')

	# async def _fork_locked_user_data_dir(self) -> None:
	# 	"""Fork an in-use user_data_dir by cloning it to a new location to allow a second browser to use it"""
	# 	# TODO: implement copy-on-write using overlayfs or zfs or something
	# 	suffix_num = str(self.browser_profile.user_data_dir).rsplit('.', 1)[-1] or '1'
	# 	suffix_num = int(suffix_num) if suffix_num.isdigit() else 1
	# 	dir_name = self.browser_profile.user_data_dir.name
	# 	incremented_name = dir_name.replace(f'.{suffix_num}', f'.{suffix_num + 1}')
	# 	fork_path = self.browser_profile.user_data_dir.parent / incremented_name

	# 	# keep incrementing the suffix_num until we find a path that doesn't exist
	# 	while fork_path.exists():
	# 		suffix_num += 1
	# 		fork_path = self.browser_profile.user_data_dir.parent / (dir_name.rsplit('.', 1)[0] + f'.{suffix_num}')

	# 	# use shutil to recursively copy the user_data_dir to a new location
	# 	shutil.copytree(
	# 		str(self.browser_profile.user_data_dir),
	# 		str(fork_path),
	# 		symlinks=True,
	# 		ignore_dangling_symlinks=True,
	# 		dirs_exist_ok=False,
	# 	)
	# 	self.browser_profile.user_data_dir = fork_path
	# 	self.browser_profile.prepare_user_data_dir()

	@observe_debug(name='setup_current_page_change_listeners')
	async def _setup_current_page_change_listeners(self) -> None:
		# Uses a combination of:
		# - visibilitychange events
		# - window focus/blur events
		# - pointermove events

		# This annoying multi-method approach is needed for more reliable detection across browsers because playwright provides no API for this.

		# TODO: pester the playwright team to add a new event that fires when a headful tab is focused.
		# OR implement a browser-use chrome extension that acts as a bridge to the chrome.tabs API.

		#         - https://github.com/microsoft/playwright/issues/1290
		#         - https://github.com/microsoft/playwright/issues/2286
		#         - https://github.com/microsoft/playwright/issues/3570
		#         - https://github.com/microsoft/playwright/issues/13989

		# set up / detect foreground page
		assert self.browser_context is not None, 'BrowserContext object is not set'
		pages = self.browser_context.pages
		foreground_page = None
		if pages:
			foreground_page = pages[0]
			self.logger.debug(
				f'👁️‍🗨️ Found {len(pages)} existing tabs in browser, Agent 🅰 {self.id[-4:]} is on Page 🅟 {str(id(foreground_page))[-2:]}: {_log_pretty_url(foreground_page.url)}'  # type: ignore
			)
		else:
			foreground_page = await self.browser_context.new_page()
			pages = [foreground_page]
			self.logger.debug('➕ Opened new tab in empty browser context...')

		self.agent_current_page = self.agent_current_page or foreground_page
		self.human_current_page = self.human_current_page or foreground_page
		# self.logger.debug('About to define _BrowserUseonTabVisibilityChange callback')

		def _BrowserUseonTabVisibilityChange(source: dict[str, Page]):
			"""hook callback fired when init script injected into a page detects a focus event"""
			new_page = source['page']

			# Update human foreground tab state
			old_foreground = self.human_current_page
			assert self.browser_context is not None, 'BrowserContext object is not set'
			assert old_foreground is not None, 'Old foreground page is not set'
			old_tab_idx = self.browser_context.pages.index(old_foreground)  # type: ignore
			self.human_current_page = new_page
			new_tab_idx = self.browser_context.pages.index(new_page)  # type: ignore

			# Log before and after for debugging
			old_url = old_foreground and old_foreground.url or 'about:blank'
			new_url = new_page and new_page.url or 'about:blank'
			agent_url = self.agent_current_page and self.agent_current_page.url or 'about:blank'
			agent_tab_idx = self.browser_context.pages.index(self.agent_current_page)  # type: ignore
			if old_url != new_url:
				self.logger.info(
					f'👁️ Foregound tab changed by human from [{old_tab_idx}]{_log_pretty_url(old_url)} '
					f'➡️ [{new_tab_idx}]{_log_pretty_url(new_url)} '
					f'(agent will stay on [{agent_tab_idx}]{_log_pretty_url(agent_url)})'
				)

		# Store the callback so we can potentially clean it up later
		self._tab_visibility_callback = _BrowserUseonTabVisibilityChange

		# self.logger.info('About to call expose_binding')
		try:
			await self.browser_context.expose_binding('_BrowserUseonTabVisibilityChange', _BrowserUseonTabVisibilityChange)
			# self.logger.debug('window._BrowserUseonTabVisibilityChange binding attached via browser_context')
		except Exception as e:
			if 'Function "_BrowserUseonTabVisibilityChange" has been already registered' in str(e):
				self.logger.debug(
					'⚠️ Function "_BrowserUseonTabVisibilityChange" has been already registered, '
					'this is likely because the browser was already started with an existing BrowserSession()'
				)

			else:
				raise

		update_tab_focus_script = """
			// --- Method 1: visibilitychange event (unfortunately *all* tabs are always marked visible by playwright, usually does not fire) ---
			document.addEventListener('visibilitychange', async () => {
				if (document.visibilityState === 'visible') {
					await window._BrowserUseonTabVisibilityChange({ source: 'visibilitychange', url: document.location.href });
					console.log('BrowserUse Foreground tab change event fired', document.location.href);
				}
			});
			
			// --- Method 2: focus/blur events, most reliable method for headful browsers ---
			window.addEventListener('focus', async () => {
				await window._BrowserUseonTabVisibilityChange({ source: 'focus', url: document.location.href });
				console.log('BrowserUse Foreground tab change event fired', document.location.href);
			});
			
			// --- Method 3: pointermove events (may be fired by agent if we implement AI hover movements, also very noisy) ---
			// Use a throttled handler to avoid excessive calls
			// let lastMove = 0;
			// window.addEventListener('pointermove', async () => {
			// 	const now = Date.now();
			// 	if (now - lastMove > 1000) {  // Throttle to once per second
			// 		lastMove = now;
			// 		await window._BrowserUseonTabVisibilityChange({ source: 'pointermove', url: document.location.href });
			//      console.log('BrowserUse Foreground tab change event fired', document.location.href);
			// 	}
			// });
		"""
		try:
			await self.browser_context.add_init_script(update_tab_focus_script)
		except Exception as e:
			self.logger.warning(f'⚠️ Failed to register init script for tab focus detection: {e}')

		# Set up visibility listeners for all existing tabs
		# self.logger.info(f'Setting up visibility listeners for {len(self.browser_context.pages)} pages')
		for page in self.browser_context.pages:
			# self.logger.info(f'Processing page with URL: {repr(page.url)}')
			# Skip new tab pages as they can hang when evaluating scripts
			if is_new_tab_page(page.url):
				continue

			try:
				await page.evaluate(update_tab_focus_script)
				# self.logger.debug(f'👁️ Added visibility listener to existing tab: {page.url}')
			except Exception as e:
				page_idx = self.browser_context.pages.index(page)  # type: ignore
				self.logger.debug(
					f'⚠️ Failed to add visibility listener to existing tab, is it crashed or ignoring CDP commands?: [{page_idx}]{page.url}: {type(e).__name__}: {e}'
				)

	@observe_debug(name='setup_viewports', metadata={'browser_profile': '{{browser_profile}}'})
	async def _setup_viewports(self) -> None:
		"""Resize any existing page viewports to match the configured size, set up storage_state, permissions, geolocation, etc."""

		assert self.browser_context, 'BrowserSession.browser_context must already be set up before calling _setup_viewports()'

		# log the viewport settings to terminal
		viewport = self.browser_profile.viewport
		self.logger.debug(
			'📐 Setting up viewport: '
			+ f'headless={self.browser_profile.headless} '
			+ (
				f'window={self.browser_profile.window_size["width"]}x{self.browser_profile.window_size["height"]}px '
				if self.browser_profile.window_size
				else '(no window) '
			)
			+ (
				f'screen={self.browser_profile.screen["width"]}x{self.browser_profile.screen["height"]}px '
				if self.browser_profile.screen
				else ''
			)
			+ (f'viewport={viewport["width"]}x{viewport["height"]}px ' if viewport else '(no viewport) ')
			+ f'device_scale_factor={self.browser_profile.device_scale_factor or 1.0} '
			+ f'is_mobile={self.browser_profile.is_mobile} '
			+ (f'color_scheme={self.browser_profile.color_scheme.value} ' if self.browser_profile.color_scheme else '')
			+ (f'locale={self.browser_profile.locale} ' if self.browser_profile.locale else '')
			+ (f'timezone_id={self.browser_profile.timezone_id} ' if self.browser_profile.timezone_id else '')
			+ (f'geolocation={self.browser_profile.geolocation} ' if self.browser_profile.geolocation else '')
			+ (f'permissions={",".join(self.browser_profile.permissions or ["<none>"])} ')
			+ f'storage_state={_log_pretty_path(str(self.browser_profile.storage_state or self.browser_profile.cookies_file or "<none>"))} '
		)

		# if we have any viewport settings in the profile, make sure to apply them to the entire browser_context as defaults
		if self.browser_profile.permissions:
			try:
				await self.browser_context.grant_permissions(self.browser_profile.permissions)
			except Exception as e:
				self.logger.warning(
					f'⚠️ Failed to grant browser permissions {self.browser_profile.permissions}: {type(e).__name__}: {e}'
				)
		try:
			if self.browser_profile.default_timeout:
				self.browser_context.set_default_timeout(self.browser_profile.default_timeout)
			if self.browser_profile.default_navigation_timeout:
				self.browser_context.set_default_navigation_timeout(self.browser_profile.default_navigation_timeout)
		except Exception as e:
			self.logger.warning(
				f'⚠️ Failed to set playwright timeout settings '
				f'cdp_api={self.browser_profile.default_timeout} '
				f'navigation={self.browser_profile.default_navigation_timeout}: {type(e).__name__}: {e}'
			)
		try:
			if self.browser_profile.extra_http_headers:
				await self.browser_context.set_extra_http_headers(self.browser_profile.extra_http_headers)
		except Exception as e:
			self.logger.warning(
				f'⚠️ Failed to setup playwright extra_http_headers: {type(e).__name__}: {e}'
			)  # dont print the secret header contents in the logs!

		try:
			if self.browser_profile.geolocation:
				await self.browser_context.set_geolocation(self.browser_profile.geolocation)
		except Exception as e:
			self.logger.warning(
				f'⚠️ Failed to update browser geolocation {self.browser_profile.geolocation}: {type(e).__name__}: {e}'
			)

		await self.load_storage_state()

		page = None

		for page in self.browser_context.pages:
			# apply viewport size settings to any existing pages
			if viewport:
				await page.set_viewport_size(viewport)

			# show browser-use dvd screensaver-style bouncing loading animation on any new tab pages
			if is_new_tab_page(page.url):
				# Navigate to about:blank if we're on chrome://new-tab-page to avoid security restrictions
				if page.url.startswith('chrome://new-tab-page'):
					try:
						# can raise exception if nav is interrupted by another agent nav or human, harmless but annoying
						await page.goto('about:blank', wait_until='load', timeout=5000)
					except Exception:
						pass
				await self._show_dvd_screensaver_loading_animation(page)

		page = page or (await self.browser_context.new_page())

		if (not viewport) and (self.browser_profile.window_size is not None) and not self.browser_profile.headless:
			# attempt to resize the actual browser window

			# cdp api: https://chromedevtools.github.io/devtools-protocol/tot/Browser/#method-setWindowBounds
			try:
				cdp_session = await page.context.new_cdp_session(page)  # type: ignore
				window_id_result = await cdp_session.send('Browser.getWindowForTarget')
				await cdp_session.send(
					'Browser.setWindowBounds',
					{
						'windowId': window_id_result['windowId'],
						'bounds': {
							**self.browser_profile.window_size,
							'windowState': 'normal',  # Ensure window is not minimized/maximized
						},
					},
				)
				try:
					await asyncio.wait_for(cdp_session.detach(), timeout=1.0)
				except (TimeoutError, Exception):
					pass
			except Exception as e:
				_log_size = lambda size: f'{size["width"]}x{size["height"]}px'
				try:
					# fallback to javascript resize if cdp setWindowBounds fails
					await page.evaluate(
						"""(width, height) => {window.resizeTo(width, height)}""",
						[self.browser_profile.window_size['width'], self.browser_profile.window_size['height']],
					)
					return
				except Exception:
					pass

				self.logger.warning(
					f'⚠️ Failed to resize browser window to {_log_size(self.browser_profile.window_size)} via CDP setWindowBounds: {type(e).__name__}: {e}'
				)

	def _set_browser_keep_alive(self, keep_alive: bool | None) -> None:
		"""set the keep_alive flag on the browser_profile, defaulting to True if keep_alive is None"""
		if self.browser_profile.keep_alive is None:
			self.browser_profile.keep_alive = keep_alive

	@observe_debug(name='is_connected')
	async def is_connected(self, restart: bool = True) -> bool:
		"""
		Check if the browser session has valid, connected browser and context objects.
		Returns False if any of the following conditions are met:
		- No browser_context exists
		- Browser exists but is disconnected
		- Browser_context's browser exists but is disconnected
		- Browser_context itself is closed/unusable

		Args:
			restart: If True, will attempt to create a new tab if no pages exist (valid contexts must always have at least one page open).
			        If False, will only check connection status without side effects.
		"""
		if not self.browser_context:
			return False

		if self.browser_context.browser and not self.browser_context.browser.is_connected():
			return False

		# Check if the browser_context itself is closed/unusable
		try:
			# The only reliable way to check if a browser context is still valid
			# is to try to use it. We'll try a simple page.evaluate() call.
			if self.browser_context.pages:
				# Use the first available page to test the connection
				test_page = self.browser_context.pages[0]
				# Try a simple evaluate to check if the connection is alive
				result = await test_page.evaluate('() => true')
				return result is True
			elif restart:
				# Create new page directly to avoid using decorated methods
				new_page = await self.browser_context.new_page()
				self.agent_current_page = new_page
				if (not self.human_current_page) or self.human_current_page.is_closed():
					self.human_current_page = new_page
				# Test the new tab
				if self.browser_context.pages:
					test_page = self.browser_context.pages[0]
					result = await test_page.evaluate('() => true')
					return result is True
				return False
			else:
				return False
		except Exception:
			# Any exception means the context is closed or invalid
			return False

	def _reset_connection_state(self) -> None:
		"""Reset the browser connection state when disconnection is detected"""

		already_disconnected = not any(
			(
				self.initialized,
				self.browser,
				self.browser_context,
				self.agent_current_page,
				self.human_current_page,
				self._cached_clickable_element_hashes,
				self._cached_browser_state_summary,
			)
		)

		self.initialized = False
		self.browser = None
		self.browser_context = None
		self.agent_current_page = None
		self.human_current_page = None
		self._cached_clickable_element_hashes = None
		# Reset CDP connection info when browser is stopped
		self.cdp_url = None
		self.browser_pid = None
		self._cached_browser_state_summary = None
		# Don't clear self.playwright here - it should be cleared explicitly in kill()

		if self.browser_pid:
			try:
				# browser_pid is different from all the other state objects, it's closer to cdp_url or wss_url
				# because we might still be able to reconnect to the same browser even if self.browser_context died
				# if we have a self.browser_pid, check if it's still alive and serving a remote debugging port
				# if so, don't clear it because there's a chance we can re-use it by just reconnecting to the same pid's port
				proc = psutil.Process(self.browser_pid)
				proc_is_alive = proc.status() not in (psutil.STATUS_ZOMBIE, psutil.STATUS_DEAD)
				assert proc_is_alive and '--remote-debugging-port' in ' '.join(proc.cmdline())
			except Exception:
				self.logger.info(f' ↳ Browser browser_pid={self.browser_pid} process is no longer running')
				# process has gone away or crashed, pid is no longer valid so we clear it
				self.browser_pid = None

		if not already_disconnected:
			self.logger.debug(f'⚰️ Browser {self._connection_str} disconnected')

	def _check_for_singleton_lock_conflict(self) -> bool:
		"""Check if the user data directory has a conflicting browser process.

		Returns:
			True if there's a conflict (active process using this profile), False otherwise
		"""
		if not self.browser_profile.user_data_dir:
			return False

		# Normalize the path for comparison
		target_dir = str(Path(self.browser_profile.user_data_dir).expanduser().resolve())

		# Check for running processes using this user data dir
		for proc in psutil.process_iter(['pid', 'cmdline']):
			# Skip our own browser process
			if hasattr(self, 'browser_pid') and self.browser_pid and proc.info['pid'] == self.browser_pid:
				continue

			cmdline = proc.info['cmdline'] or []

			# Check both formats: --user-data-dir=/path and --user-data-dir /path
			for i, arg in enumerate(cmdline):
				# Combined format: --user-data-dir=/path
				if arg.startswith('--user-data-dir='):
					try:
						cmd_path = str(Path(arg.split('=', 1)[1]).expanduser().resolve())
						if cmd_path == target_dir:
							self.logger.debug(
								f'🔍 Found conflicting Chrome process PID {proc.info["pid"]} using profile {_log_pretty_path(self.browser_profile.user_data_dir)}'
							)
							return True
					except Exception:
						# Fallback to string comparison if path resolution fails
						if arg.split('=', 1)[1] == str(self.browser_profile.user_data_dir):
							self.logger.debug(
								f'🔍 Found conflicting Chrome process PID {proc.info["pid"]} using profile {_log_pretty_path(self.browser_profile.user_data_dir)}'
							)
							return True
				# Separate format: --user-data-dir /path
				elif arg == '--user-data-dir' and i + 1 < len(cmdline):
					try:
						cmd_path = str(Path(cmdline[i + 1]).expanduser().resolve())
						if cmd_path == target_dir:
							self.logger.debug(
								f'🔍 Found conflicting Chrome process PID {proc.info["pid"]} using profile {_log_pretty_path(self.browser_profile.user_data_dir)}'
							)
							return True
					except Exception:
						# Fallback to string comparison if path resolution fails
						if cmdline[i + 1] == str(self.browser_profile.user_data_dir):
							self.logger.debug(
								f'🔍 Found conflicting Chrome process PID {proc.info["pid"]} using profile {_log_pretty_path(self.browser_profile.user_data_dir)}'
							)
							return True

		# Note: We don't consider a SingletonLock file alone as a conflict
		# because it might be stale. Only actual running processes count as conflicts.
		return False

	def _fallback_to_temp_profile(self, reason: str = 'SingletonLock conflict') -> None:
		"""Fallback to a temporary profile directory when the current one is locked.

		Args:
			reason: Human-readable reason for the fallback
		"""
		old_dir = self.browser_profile.user_data_dir
		self.browser_profile.user_data_dir = Path(tempfile.mkdtemp(prefix='browseruse-tmp-singleton-'))
		self.logger.warning(
			f'⚠️ {reason} detected. Profile at {_log_pretty_path(old_dir)} is locked. '
			f'Using temporary profile instead: {_log_pretty_path(self.browser_profile.user_data_dir)}'
		)

	@observe_debug(name='prepare_user_data_dir')
	def prepare_user_data_dir(self, check_conflicts: bool = True) -> None:
		"""Create and prepare the user data dir, handling conflicts if needed.

		Args:
			check_conflicts: Whether to check for and handle singleton lock conflicts
		"""
		if self.browser_profile.user_data_dir:
			try:
				self.browser_profile.user_data_dir = Path(self.browser_profile.user_data_dir).expanduser().resolve()
				self.browser_profile.user_data_dir.mkdir(parents=True, exist_ok=True)
				(self.browser_profile.user_data_dir / '.browseruse_profile_id').write_text(self.browser_profile.id)
			except Exception as e:
				raise ValueError(
					f'Unusable path provided for user_data_dir= {_log_pretty_path(self.browser_profile.user_data_dir)} (check for typos/permissions issues)'
				) from e

			# Remove stale singleton lock file ONLY if no process is using this profile
			# This must happen BEFORE checking for conflicts to avoid false positives
			singleton_lock = self.browser_profile.user_data_dir / 'SingletonLock'
			if singleton_lock.exists():
				# Check if any process is actually using this user_data_dir
				has_active_process = False
				target_dir = str(self.browser_profile.user_data_dir)
				for proc in psutil.process_iter(['pid', 'cmdline']):
					# Skip our own browser process
					if hasattr(self, 'browser_pid') and self.browser_pid and proc.info['pid'] == self.browser_pid:
						continue

					cmdline = proc.info['cmdline'] or []
					# Check both formats: --user-data-dir=/path and --user-data-dir /path
					for i, arg in enumerate(cmdline):
						if arg.startswith('--user-data-dir='):
							try:
								if str(Path(arg.split('=', 1)[1]).expanduser().resolve()) == target_dir:
									has_active_process = True
									break
							except Exception:
								if arg.split('=', 1)[1] == str(self.browser_profile.user_data_dir):
									has_active_process = True
									break
						elif arg == '--user-data-dir' and i + 1 < len(cmdline):
							try:
								if str(Path(cmdline[i + 1]).expanduser().resolve()) == target_dir:
									has_active_process = True
									break
							except Exception:
								if cmdline[i + 1] == str(self.browser_profile.user_data_dir):
									has_active_process = True
									break
					if has_active_process:
						break

				if not has_active_process:
					# No active process, safe to remove stale lock
					try:
						# Handle both regular files and symlinks
						if singleton_lock.is_symlink() or singleton_lock.exists():
							singleton_lock.unlink()
							self.logger.debug(
								f'🧹 Removed stale SingletonLock file from {_log_pretty_path(self.browser_profile.user_data_dir)} (no active Chrome process found)'
							)
					except Exception:
						pass  # Ignore errors removing lock file

			# Check for conflicts and fallback if needed (AFTER cleaning stale locks)
			if check_conflicts and self._check_for_singleton_lock_conflict():
				self._fallback_to_temp_profile()
				# Recursive call without conflict checking to prepare the new temp dir
				return self.prepare_user_data_dir(check_conflicts=False)

		# Create directories for all paths that need them
		dir_paths = {
			'downloads_path': self.browser_profile.downloads_path,
			'record_video_dir': self.browser_profile.record_video_dir,
			'traces_dir': self.browser_profile.traces_dir,
		}

		file_paths = {
			'record_har_path': self.browser_profile.record_har_path,
		}

		# Handle directory creation
		for path_name, path_value in dir_paths.items():
			if path_value:
				try:
					path_obj = Path(path_value).expanduser().resolve()
					path_obj.mkdir(parents=True, exist_ok=True)
					setattr(self.browser_profile, path_name, str(path_obj) if path_name == 'traces_dir' else path_obj)
				except Exception as e:
					self.logger.error(f'❌ Failed to create {path_name} directory {path_value}: {e}')

		# Handle file path parent directory creation
		for path_name, path_value in file_paths.items():
			if path_value:
				try:
					path_obj = Path(path_value).expanduser().resolve()
					path_obj.parent.mkdir(parents=True, exist_ok=True)
				except Exception as e:
					self.logger.error(f'❌ Failed to create parent directory for {path_name} {path_value}: {e}')

	# --- Tab management ---
	@observe_debug(name='get_current_page', ignore_input=True)
	async def get_current_page(self) -> Page:
		"""Get the current page + ensure it's not None / closed"""

		if not self.initialized:
			await self.start()

		# get-or-create the browser_context if it's not already set up
		if not self.browser_context:
			await self.start()
			assert self.browser_context, 'BrowserContext is not set up'

		# if either focused page is closed, clear it so we dont use a dead object
		if (not self.human_current_page) or self.human_current_page.is_closed():
			self.human_current_page = None
		if (not self.agent_current_page) or self.agent_current_page.is_closed():
			self.agent_current_page = None

		# if either one is None, fallback to using the other one for both
		self.agent_current_page = self.agent_current_page or self.human_current_page or None
		self.human_current_page = self.human_current_page or self.agent_current_page or None

		# if both are still None, fallback to using the first open tab we can find
		if self.agent_current_page is None:
			if self.browser_context.pages:
				first_available_tab = self.browser_context.pages[0]
				self.agent_current_page = first_available_tab
				self.human_current_page = first_available_tab
			else:
				# if all tabs are closed, open a new one, never allow a context with 0 tabs
				new_page = await self.browser_context.new_page()
				self.agent_current_page = new_page
				self.human_current_page = new_page
				if self.browser_profile.viewport:
					await new_page.set_viewport_size(self.browser_profile.viewport)

		assert self.agent_current_page is not None, f'{self} Failed to find or create a new page for the agent'
		assert self.human_current_page is not None, f'{self} Failed to find or create a new page for the human'

		return self.agent_current_page

	@property
	def tabs(self) -> list[Page]:
		if not self.browser_context:
			return []
		return list(self.browser_context.pages)

	@require_healthy_browser(usable_page=False, reopen_page=False)
	async def switch_tab(self, tab_index: int) -> Page:
		assert self.browser_context is not None, 'BrowserContext is not set up'
		pages = self.browser_context.pages
		if not pages or tab_index >= len(pages):
			raise IndexError('Tab index out of range')
		page = pages[tab_index]
		self.agent_current_page = page

		# Invalidate cached state since we've switched to a different tab
		# The cached state contains DOM elements and selector map from the previous tab
		self._cached_browser_state_summary = None
		self._cached_clickable_element_hashes = None

		return page

	@require_healthy_browser(usable_page=True, reopen_page=True)
	async def wait_for_element(self, selector: str, timeout: int = 10000) -> None:
		page = await self.get_current_page()
		await page.wait_for_selector(selector, state='visible', timeout=timeout)

	@observe_debug(name='inject_highlights', ignore_output=True, ignore_input=True)
	@require_initialization
	@time_execution_async('--inject_highlights')
	@retry(timeout=10, retries=0)
	async def inject_highlights(self, dom_service: DomService, selector_map: DOMSelectorMap):
		"""Inject highlights into the page."""
		await inject_highlighting_script(dom_service, selector_map)

	@observe_debug(name='remove_highlights', ignore_output=True, ignore_input=True)
	@require_healthy_browser(usable_page=True, reopen_page=True)
	@time_execution_async('--remove_highlights')
<<<<<<< HEAD
	@retry(timeout=10, retries=0)
	async def remove_highlights(self, dom_service: DomService):
=======
	@retry(timeout=2, retries=0)
	async def remove_highlights(self):
>>>>>>> 3742459e
		"""
		DEPRECATED

		Removes all highlight overlays and labels created by the highlightElement function.
		Handles cases where the page might be closed or inaccessible.
		"""
		await remove_highlighting_script(dom_service)

<<<<<<< HEAD
	@require_initialization
	async def get_dom_element_by_index(self, index: int) -> EnhancedDOMTreeNode | None:
=======
	@require_healthy_browser(usable_page=True, reopen_page=True)
	async def get_dom_element_by_index(self, index: int) -> DOMElementNode | None:
>>>>>>> 3742459e
		"""Get DOM element by index."""
		selector_map = await self.get_selector_map()
		return selector_map.get(index)

	@require_healthy_browser(usable_page=True, reopen_page=True)
	@time_execution_async('--click_element_node')
	async def _click_element_node(self, element_node: EnhancedDOMTreeNode) -> str | None:
		"""
		Optimized method to click an element using xpath.
		"""
		page = await self.get_current_page()
		try:
			# Highlight before clicking
			# if element_node.highlight_index is not None:
			# 	await self._update_state(focus_element=element_node.highlight_index)

			element_handle = await self.get_locate_element(element_node)

			if element_handle is None:
				raise Exception(f'Element: {repr(element_node)} not found')

			async def perform_click(click_func):
				"""Performs the actual click, handling both download and navigation scenarios."""

				# only wait the 5s extra for potential downloads if they are enabled
				# TODO: instead of blocking for 5s, we should register a non-block page.on('download') event
				# and then check if the download has been triggered within the event handler
				if self.browser_profile.downloads_path:
					try:
						# Try short-timeout expect_download to detect a file download has been been triggered
						async with page.expect_download(timeout=5_000) as download_info:
							await click_func()
						download = await download_info.value
						# Determine file path
						suggested_filename = download.suggested_filename
						unique_filename = await self._get_unique_filename(self.browser_profile.downloads_path, suggested_filename)
						download_path = os.path.join(self.browser_profile.downloads_path, unique_filename)
						await download.save_as(download_path)
						self.logger.info(f'⬇️ Downloaded file to: {download_path}')

						# Track the downloaded file in the session
						self._downloaded_files.append(download_path)
						self.logger.info(f'📁 Added download to session tracking (total: {len(self._downloaded_files)} files)')

						return download_path
					except Exception:
						# If no download is triggered, treat as normal click
						self.logger.debug('No download triggered within timeout. Checking navigation...')
						try:
							await page.wait_for_load_state()
						except Exception as e:
							self.logger.warning(
								f'⚠️ Page {_log_pretty_url(page.url)} failed to finish loading after click: {type(e).__name__}: {e}'
							)
						await self._check_and_handle_navigation(page)
				else:
					# If downloads are disabled, just perform the click
					await click_func()
					try:
						await page.wait_for_load_state()
					except Exception as e:
						self.logger.warning(
							f'⚠️ Page {_log_pretty_url(page.url)} failed to finish loading after click: {type(e).__name__}: {e}'
						)
					await self._check_and_handle_navigation(page)

			try:
				return await perform_click(lambda: element_handle and element_handle.click(timeout=1_500))
			except URLNotAllowedError as e:
				raise e
			except Exception as e:
				# Check if it's a context error and provide more info
				if 'Cannot find context with specified id' in str(e) or 'Protocol error' in str(e):
					self.logger.warning(f'⚠️ Element context lost, attempting to re-locate element: {type(e).__name__}')
					# Try to re-locate the element
					element_handle = await self.get_locate_element(element_node)
					if element_handle is None:
						raise Exception(f'Element no longer exists in DOM after context loss: {repr(element_node)}')
					# Try click again with fresh element
					try:
						return await perform_click(lambda: element_handle.click(timeout=1_500))
					except Exception:
						# Fall back to JavaScript click
						return await perform_click(lambda: page.evaluate('(el) => el.click()', element_handle))
				else:
					# Original fallback for other errors
					try:
						return await perform_click(lambda: page.evaluate('(el) => el.click()', element_handle))
					except URLNotAllowedError as e:
						raise e
					except Exception as e:
						# Final fallback - try clicking by coordinates if available
						if element_node.snapshot_node and element_node.snapshot_node.bounds:
							try:
								# TODO: instead of using the cached center, we should use the actual center of the element (easy, just get it by nodeBackendId)
								self.logger.warning(
									f'⚠️ Element click failed, falling back to coordinate click at ({element_node.snapshot_node.bounds.center.x}, {element_node.snapshot_node.bounds.center.y})'
								)
								await page.mouse.click(
									element_node.snapshot_node.bounds.center.x,
									element_node.snapshot_node.bounds.center.y,
								)
								try:
									await page.wait_for_load_state()
								except Exception:
									pass
								await self._check_and_handle_navigation(page)
								return None  # Success
							except Exception as coord_e:
								self.logger.error(f'Coordinate click also failed: {type(coord_e).__name__}: {coord_e}')
						raise Exception(f'Failed to click element: {type(e).__name__}: {e}')

		except URLNotAllowedError as e:
			raise e
		except Exception as e:
			raise Exception(f'Failed to click element: {repr(element_node)}. Error: {str(e)}')

	@time_execution_async('--get_tabs_info')
	@retry(timeout=6, retries=1)
	@require_healthy_browser(usable_page=False, reopen_page=False)
	async def get_tabs_info(self) -> list[TabInfo]:
		"""Get information about all tabs"""
		assert self.browser_context is not None, 'BrowserContext is not set up'
		tabs_info = []
		for page_id, page in enumerate(self.browser_context.pages):
			try:
				title = await asyncio.wait_for(page.title(), timeout=3.0)
				tab_info = TabInfo(page_id=page_id, url=page.url, title=title)
			except Exception:
				# page.title() can hang forever on tabs that are crashed/disappeared/about:blank
				# but we should preserve the real URL and not mislead the LLM about tab availability
				self.logger.debug(
					f'⚠️ Failed to get tab info for tab #{page_id}: {_log_pretty_url(page.url)} (using fallback title)'
				)

				# Only mark as unusable if it's actually about:blank, otherwise preserve the real URL
				if page.url == 'about:blank':
					tab_info = TabInfo(page_id=page_id, url='about:blank', title='ignore this tab and do not use it')
				else:
					# Preserve the real URL and use a descriptive fallback title
					# fallback_title = '(title unavailable, page possibly crashed / unresponsive)'
					# tab_info = TabInfo(page_id=page_id, url=page.url, title=fallback_title)

					# harsh but good, just close the page here because if we cant get the title then we certainly cant do anything else useful with it, no point keeping it open
					try:
						await page.close()
						self.logger.debug(
							f'🪓 Force-closed 🅟 {str(id(page))[-2:]} because its JS engine is unresponsive via CDP: {_log_pretty_url(page.url)}'
						)
					except Exception:
						pass
					continue

			tabs_info.append(tab_info)

		return tabs_info

	@retry(timeout=20, retries=1, semaphore_limit=1, semaphore_scope='self')
	async def _set_viewport_size(self, page: Page, viewport: dict[str, int] | ViewportSize) -> None:
		"""Set viewport size with timeout protection."""
		if isinstance(viewport, dict):
			await page.set_viewport_size(ViewportSize(width=viewport['width'], height=viewport['height']))
		else:
			await page.set_viewport_size(viewport)

	@require_healthy_browser(usable_page=False, reopen_page=False)
	async def close_tab(self, tab_index: int | None = None) -> None:
		assert self.browser_context is not None, 'BrowserContext is not set up'
		pages = self.browser_context.pages
		if not pages:
			return

		if tab_index is None:
			# to tab_index passed, just close the current agent page
			page = await self.get_current_page()
		else:
			# otherwise close the tab at the given index
			if tab_index >= len(pages) or tab_index < 0:
				raise IndexError(f'Tab index {tab_index} out of range. Available tabs: {len(pages)}')
			page = pages[tab_index]

		await page.close()

		# reset the self.agent_current_page and self.human_current_page references to first available tab
		await self.get_current_page()

	# --- Page navigation ---
	@observe_debug()
	@retry(retries=0, timeout=30, wait=1, semaphore_timeout=10, semaphore_limit=1, semaphore_scope='self', semaphore_lax=True)
	@require_healthy_browser(usable_page=False, reopen_page=False)
	async def navigate(self, url: str = 'about:blank', new_tab: bool = False, timeout_ms: int | None = None) -> Page:
		"""
		Universal navigation method that handles all navigation scenarios.

		Args:
			url: URL to navigate to (defaults to 'about:blank')
			new_tab: If True, creates a new tab for navigation

		Returns:
			Page: The page that was navigated
		"""
		# Normalize the URL
		normalized_url = normalize_url(url)

		# Check if URL is allowed
		if not self._is_url_allowed(normalized_url):
			raise BrowserError(f'⛔️ Navigation to non-allowed URL: {normalized_url}')

		timeout_ms = min(3000, int(timeout_ms or self.browser_profile.default_navigation_timeout or 12000))

		# Handle new tab creation
		if new_tab:
			# Create new tab
			assert self.browser_context is not None, 'Browser context is not set'
			self.agent_current_page = await self.browser_context.new_page()

			# Update human tab reference if there is no human tab yet
			if (not self.human_current_page) or self.human_current_page.is_closed():
				self.human_current_page = self.agent_current_page

			# Set viewport for new tab
			if self.browser_profile.viewport:
				await self.agent_current_page.set_viewport_size(self.browser_profile.viewport)

			page = self.agent_current_page
		else:
			# Use existing page
			page = await self.get_current_page()

		# Navigate to URL
		try:
			# Use asyncio.wait to prevent hanging on slow page loads
			# Don't cap the timeout - respect what was requested
			self.logger.debug(f'🧭 Starting navigation to {_log_pretty_url(normalized_url)} with timeout {timeout_ms}ms')
			nav_task = asyncio.create_task(page.goto(normalized_url, wait_until='load', timeout=timeout_ms))
			done, pending = await asyncio.wait([nav_task], timeout=(timeout_ms + 500) / 1000)

			if nav_task in pending:
				# Navigation timed out
				self.logger.warning(
					f"⚠️ Loading {_log_pretty_url(normalized_url)} didn't finish after {timeout_ms / 1000}s, continuing anyway..."
				)
				nav_task.cancel()
				try:
					await nav_task
				except asyncio.CancelledError:
					pass

				# Check if page is still usable after timeout
				if page and not page.is_closed():
					current_url = page.url
					# self.logger.debug(f'🤌 Checking responsiveness after navigation timeout (current URL: {current_url})')
					is_responsive = await self._is_page_responsive(page, timeout=3.0)
					if is_responsive:
						self.logger.debug(
							f'✅ Page is responsive and usable despite navigation loading timeout on: {_log_pretty_url(current_url)})'
						)
					else:
						self.logger.error(
							f'❌ Page is unresponsive after navigation stalled on: {_log_pretty_url(current_url)} WARNING! Subsequent operations will likely fail on this page, it must be reset...'
						)
						# Don't try complex recovery during navigate - just raise the error
						# The retry decorator will handle retries, and other methods with
						# @require_healthy_browser(reopen_page=True) will trigger proper recovery
						raise RuntimeError(
							f'Page JS engine is unresponsive after navigation / loading issue on: {_log_pretty_url(current_url)}). Agent cannot proceed with this page because its JS event loop is unresponsive.'
						)
			elif nav_task in done:
				# Navigation completed, check if it succeeded
				await nav_task  # This will raise if navigation failed
		except Exception as e:
			if 'timeout' in str(e).lower():
				# self.logger.warning(
				# 	f"⚠️ Loading {_log_pretty_url(normalized_url)} didn't finish and further operations may fail on this page..."
				# )
				pass  # allow agent to attempt to continue without raising hard error, it can use tools to work around it
			else:
				raise

		# Show DVD animation on new tab pages if no URL specified
		if new_tab and is_new_tab_page(page.url):
			# Navigate to about:blank if we're on chrome://new-tab-page to avoid security restrictions
			if page.url.startswith('chrome://new-tab-page'):
				try:
					await page.goto('about:blank', wait_until='load', timeout=timeout_ms)
				except Exception:
					pass
			await self._show_dvd_screensaver_loading_animation(page)

		return page

	@deprecated('Use BrowserSession.navigate(url) instead of .navigate_to(url)')
	async def navigate_to(self, url: str) -> Page:
		"""Backward compatibility alias for navigate()"""
		return await self.navigate(url=url, new_tab=False)

	@deprecated('Use BrowserSession.navigate(url=url, new_tab=True) instead of .create_new_tab(url)')
	async def create_new_tab(self, url: str | None = None) -> Page:
		"""Backward compatibility alias for navigate()"""
		return await self.navigate(url=url or 'about:blank', new_tab=True)

	@deprecated('Use BrowserSession.navigate(url=url, new_tab=True) instead of .new_tab(url)')
	async def new_tab(self, url: str | None = None) -> Page:
		"""Backward compatibility alias for navigate()"""
		return await self.navigate(url=url or 'about:blank', new_tab=True)

	@require_healthy_browser(usable_page=True, reopen_page=True)
	async def refresh(self) -> None:
		if self.agent_current_page and not self.agent_current_page.is_closed():
			await self.agent_current_page.reload()
		else:
			# Create new page directly
			assert self.browser_context is not None, 'Browser context is not set'
			new_page = await self.browser_context.new_page()
			self.agent_current_page = new_page
			if (not self.human_current_page) or self.human_current_page.is_closed():
				self.human_current_page = new_page
			if self.browser_profile.viewport:
				await new_page.set_viewport_size(self.browser_profile.viewport)

	@require_healthy_browser(usable_page=True, reopen_page=True)
	async def execute_javascript(self, script: str) -> Any:
		page = await self.get_current_page()
		return await page.evaluate(script)

	async def get_cookies(self) -> list[dict[str, Any]]:
		if self.browser_context:
			return [dict(x) for x in await self.browser_context.cookies()]
		return []

	@deprecated('Use BrowserSession.save_storage_state() instead')
	async def save_cookies(self, *args, **kwargs) -> None:
		"""
		Old name for the new save_storage_state() function.
		"""
		await self.save_storage_state(*args, **kwargs)

	async def _save_cookies_to_file(self, path: Path, cookies: list[dict[str, Any]] | None) -> None:
		if not (path or self.browser_profile.cookies_file):
			return

		if not cookies:
			return

		try:
			cookies_file_path = Path(path or self.browser_profile.cookies_file).expanduser().resolve()
			cookies_file_path.parent.mkdir(parents=True, exist_ok=True)

			# Write to a temporary file first
			cookies = cookies or []
			temp_path = cookies_file_path.with_suffix('.tmp')
			temp_path.write_text(json.dumps(cookies, indent=4))

			try:
				# backup any existing cookies_file if one is already present
				cookies_file_path.replace(cookies_file_path.with_suffix('.json.bak'))
			except Exception:
				pass
			temp_path.replace(cookies_file_path)

			self.logger.info(f'🍪 Saved {len(cookies)} cookies to cookies_file= {_log_pretty_path(cookies_file_path)}')
		except Exception as e:
			self.logger.warning(
				f'❌ Failed to save cookies to cookies_file= {_log_pretty_path(cookies_file_path)}: {type(e).__name__}: {e}'
			)

	async def _save_storage_state_to_file(self, path: str | Path, storage_state: dict[str, Any] | None) -> None:
		try:
			json_path = Path(path).expanduser().resolve()
			json_path.parent.mkdir(parents=True, exist_ok=True)
			assert self.browser_context is not None, 'BrowserContext is not set up'
			storage_state = storage_state or dict(await self.browser_context.storage_state())

			# always atomic merge storage states, never overwrite (so two browsers can share the same storage_state.json)
			merged_storage_state = storage_state
			if json_path.exists():
				try:
					existing_storage_state = json.loads(json_path.read_text())
					merged_storage_state = merge_dicts(existing_storage_state, storage_state)
				except Exception as e:
					self.logger.error(
						f'❌ Failed to merge cookie changes with existing storage_state= {_log_pretty_path(json_path)}: {type(e).__name__}: {e}'
					)
					return

			# write to .tmp file first to avoid partial writes, then mv original to .bak and .tmp to original
			temp_path = json_path.with_suffix('.json.tmp')
			temp_path.write_text(json.dumps(merged_storage_state, indent=4))
			try:
				json_path.replace(json_path.with_suffix('.json.bak'))
			except Exception:
				pass
			temp_path.replace(json_path)

			self.logger.info(
				f'🍪 Saved {len(storage_state["cookies"]) + len(storage_state.get("origins", []))} cookies to storage_state= {_log_pretty_path(json_path)}'
			)
		except Exception as e:
			self.logger.warning(f'❌ Failed to save cookies to storage_state= {_log_pretty_path(path)}: {type(e).__name__}: {e}')

	@retry(
		timeout=5, retries=1, semaphore_limit=1, semaphore_scope='self'
	)  # users can share JSON between browsers, this should really be 'multiprocess' not 'self
	async def save_storage_state(self, path: Path | None = None) -> None:
		"""
		Save cookies to the specified path or the configured cookies_file and/or storage_state.
		"""
		await self._unsafe_save_storage_state(path)

	async def _unsafe_save_storage_state(self, path: Path | None = None) -> None:
		"""
		Unsafe storage state save logic without retry protection.
		"""
		if not (path or self.browser_profile.storage_state or self.browser_profile.cookies_file):
			return

		assert self.browser_context is not None, 'BrowserContext is not set up'
		storage_state: dict[str, Any] = dict(await self.browser_context.storage_state())
		cookies = storage_state['cookies']
		has_any_auth_data = cookies or storage_state.get('origins', [])

		# they passed an explicit path, only save to that path and return
		if path and has_any_auth_data:
			if path.name == 'storage_state.json':
				await self._save_storage_state_to_file(path, storage_state)
				return
			else:
				# assume they're using the old API when path meant a cookies_file path,
				# also save new format next to it for convenience to help them migrate
				await self._save_cookies_to_file(path, cookies)
				await self._save_storage_state_to_file(path.parent / 'storage_state.json', storage_state)
				new_path = path.parent / 'storage_state.json'
				self.logger.warning(
					'⚠️ cookies_file is deprecated and will be removed in a future version. '
					f'Please use storage_state="{_log_pretty_path(new_path)}" instead for persisting cookies and other browser state. '
					'See: https://playwright.dev/python/docs/api/class-browsercontext#browser-context-storage-state'
				)
				return

		# save cookies_file if passed a cookies file path or if profile cookies_file is configured
		if cookies and self.browser_profile.cookies_file:
			# only show warning if they configured cookies_file (not if they passed in a path to this function as an arg)
			await self._save_cookies_to_file(self.browser_profile.cookies_file, cookies)
			new_path = self.browser_profile.cookies_file.parent / 'storage_state.json'
			await self._save_storage_state_to_file(new_path, storage_state)
			self.logger.warning(
				'⚠️ cookies_file is deprecated and will be removed in a future version. '
				f'Please use storage_state="{_log_pretty_path(new_path)}" instead for persisting cookies and other browser state. '
				'See: https://playwright.dev/python/docs/api/class-browsercontext#browser-context-storage-state'
			)

		if self.browser_profile.storage_state is None:
			return

		if isinstance(self.browser_profile.storage_state, dict):
			# cookies that never get updated rapidly expire or become invalid,
			# e.g. cloudflare bumps a nonce + does a tiny proof-of-work chain on every request that gets stored back into the cookie
			# if your cookies are frozen in time and don't update, they'll block you as a bot almost immediately
			# if they pass a dict in it means they have to get the updated cookies manually with browser_context.cookies()
			# and persist them manually on every change. most people don't realize they have to do that, so show a warning
			self.logger.warning(
				f'⚠️ storage_state was set as a {type(self.browser_profile.storage_state)} and will not be updated with any cookie changes, use a json file path instead to persist changes'
			)
			return

		if isinstance(self.browser_profile.storage_state, (str, Path)):
			await self._save_storage_state_to_file(self.browser_profile.storage_state, storage_state)
			return

		raise Exception(f'Got unexpected type for storage_state: {type(self.browser_profile.storage_state)}')

	async def load_storage_state(self) -> None:
		"""
		Load cookies from the storage_state or cookies_file and apply them to the browser context.
		"""

		assert self.browser_context, 'Browser context is not initialized, cannot load storage state'

		if self.browser_profile.cookies_file:
			# Show deprecation warning
			self.logger.warning(
				'⚠️ cookies_file is deprecated and will be removed in a future version. '
				'Please use storage_state instead for loading cookies and other browser state. '
				'See: https://playwright.dev/python/docs/api/class-browsercontext#browser-context-storage-state'
			)

			cookies_path = Path(self.browser_profile.cookies_file).expanduser()
			if not cookies_path.is_absolute():
				cookies_path = Path(self.browser_profile.downloads_path or '.').expanduser().resolve() / cookies_path.name

			try:
				cookies_data = json.loads(cookies_path.read_text())
				if cookies_data:
					await self.browser_context.add_cookies(cookies_data)
					self.logger.info(f'🍪 Loaded {len(cookies_data)} cookies from cookies_file= {_log_pretty_path(cookies_path)}')
			except Exception as e:
				self.logger.warning(
					f'❌ Failed to load cookies from cookies_file= {_log_pretty_path(cookies_path)}: {type(e).__name__}: {e}'
				)

		if self.browser_profile.storage_state:
			storage_state = self.browser_profile.storage_state
			if isinstance(storage_state, (str, Path)):
				try:
					storage_state_text = await anyio.Path(storage_state).read_text()
					storage_state = dict(json.loads(storage_state_text))
				except Exception as e:
					self.logger.warning(
						f'❌ Failed to load cookies from storage_state= {_log_pretty_path(storage_state)}: {type(e).__name__}: {e}'
					)
					return

			try:
				assert isinstance(storage_state, dict), f'Got unexpected type for storage_state: {type(storage_state)}'
				await self.browser_context.add_cookies(storage_state['cookies'])
				# TODO: also handle localStroage, IndexedDB, SessionStorage
				# playwright doesn't provide an API for setting these before launch
				# https://playwright.dev/python/docs/auth#session-storage
				# await self.browser_context.add_local_storage(storage_state['localStorage'])
				num_entries = len(storage_state['cookies']) + len(storage_state.get('origins', []))
				if num_entries:
					self.logger.info(f'🍪 Loaded {num_entries} cookies from storage_state= {storage_state}')
			except Exception as e:
				self.logger.warning(f'❌ Failed to load cookies from storage_state= {storage_state}: {type(e).__name__}: {e}')
				return

	async def load_cookies_from_file(self, *args, **kwargs) -> None:
		"""
		Old name for the new load_storage_state() function.
		"""
		await self.load_storage_state(*args, **kwargs)

	@property
	def downloaded_files(self) -> list[str]:
		"""
		Get list of all files downloaded during this browser session.

		Returns:
		    list[str]: List of absolute file paths to downloaded files
		"""
		self.logger.debug(f'📁 Retrieved {len(self._downloaded_files)} downloaded files from session tracking')
		return self._downloaded_files.copy()

	def set_auto_download_pdfs(self, enabled: bool) -> None:
		"""
		Enable or disable automatic PDF downloading when PDFs are encountered.

		Args:
		    enabled: Whether to automatically download PDFs
		"""
		self._auto_download_pdfs = enabled
		self.logger.info(f'📄 PDF auto-download {"enabled" if enabled else "disabled"}')

	@property
	def auto_download_pdfs(self) -> bool:
		"""Get current PDF auto-download setting."""
		return self._auto_download_pdfs

	# @property
	# def browser_extension_pages(self) -> list[Page]:
	# 	if not self.browser_context:
	# 		return []
	# 	return [p for p in self.browser_context.pages if p.url.startswith('chrome-extension://')]

	# @property
	# def saved_downloads(self) -> list[Path]:
	# 	"""
	# 	Return a list of files in the downloads_path.
	# 	"""
	# 	return list(Path(self.browser_profile.downloads_path).glob('*'))

	async def _wait_for_stable_network(self):
		pending_requests = set()
		last_activity = asyncio.get_event_loop().time()

		page = await self.get_current_page()

		# Define relevant resource types and content types
		RELEVANT_RESOURCE_TYPES = {
			'document',
			'stylesheet',
			'image',
			'font',
			'script',
			'iframe',
		}

		RELEVANT_CONTENT_TYPES = {
			'text/html',
			'text/css',
			'application/javascript',
			'image/',
			'font/',
			'application/json',
		}

		# Additional patterns to filter out
		IGNORED_URL_PATTERNS = {
			# Analytics and tracking
			'analytics',
			'tracking',
			'telemetry',
			'beacon',
			'metrics',
			# Ad-related
			'doubleclick',
			'adsystem',
			'adserver',
			'advertising',
			# Social media widgets
			'facebook.com/plugins',
			'platform.twitter',
			'linkedin.com/embed',
			# Live chat and support
			'livechat',
			'zendesk',
			'intercom',
			'crisp.chat',
			'hotjar',
			# Push notifications
			'push-notifications',
			'onesignal',
			'pushwoosh',
			# Background sync/heartbeat
			'heartbeat',
			'ping',
			'alive',
			# WebRTC and streaming
			'webrtc',
			'rtmp://',
			'wss://',
			# Common CDNs for dynamic content
			'cloudfront.net',
			'fastly.net',
		}

		async def on_request(request):
			# Filter by resource type
			if request.resource_type not in RELEVANT_RESOURCE_TYPES:
				return

			# Filter out streaming, websocket, and other real-time requests
			if request.resource_type in {
				'websocket',
				'media',
				'eventsource',
				'manifest',
				'other',
			}:
				return

			# Filter out by URL patterns
			url = request.url.lower()
			if any(pattern in url for pattern in IGNORED_URL_PATTERNS):
				return

			# Filter out data URLs and blob URLs
			if url.startswith(('data:', 'blob:')):
				return

			# Filter out requests with certain headers
			headers = request.headers
			if headers.get('purpose') == 'prefetch' or headers.get('sec-fetch-dest') in [
				'video',
				'audio',
			]:
				return

			nonlocal last_activity
			pending_requests.add(request)
			last_activity = asyncio.get_event_loop().time()
			# self.logger.debug(f'Request started: {request.url} ({request.resource_type})')

		async def on_response(response):
			request = response.request
			if request not in pending_requests:
				return

			# Filter by content type if available
			content_type = response.headers.get('content-type', '').lower()

			# Skip if content type indicates streaming or real-time data
			if any(
				t in content_type
				for t in [
					'streaming',
					'video',
					'audio',
					'webm',
					'mp4',
					'event-stream',
					'websocket',
					'protobuf',
				]
			):
				pending_requests.remove(request)
				return

			# Only process relevant content types
			if not any(ct in content_type for ct in RELEVANT_CONTENT_TYPES):
				pending_requests.remove(request)
				return

			# Skip if response is too large (likely not essential for page load)
			content_length = response.headers.get('content-length')
			if content_length and int(content_length) > 5 * 1024 * 1024:  # 5MB
				pending_requests.remove(request)
				return

			nonlocal last_activity
			pending_requests.remove(request)
			last_activity = asyncio.get_event_loop().time()
			# self.logger.debug(f'Request resolved: {request.url} ({content_type})')

		# Attach event listeners
		page.on('request', on_request)
		page.on('response', on_response)

		now = asyncio.get_event_loop().time()
		try:
			# Wait for idle time
			start_time = asyncio.get_event_loop().time()
			while True:
				await asyncio.sleep(0.1)
				now = asyncio.get_event_loop().time()
				if (
					len(pending_requests) == 0
					and (now - last_activity) >= self.browser_profile.wait_for_network_idle_page_load_time
				):
					break
				if now - start_time > self.browser_profile.maximum_wait_page_load_time:
					self.logger.debug(
						f'{self} Network timeout after {self.browser_profile.maximum_wait_page_load_time}s with {len(pending_requests)} '
						f'pending requests: {[r.url for r in pending_requests]}'
					)
					break

		finally:
			# Clean up event listeners
			page.remove_listener('request', on_request)
			page.remove_listener('response', on_response)

		elapsed = now - start_time
		if elapsed > 1:
			self.logger.debug(f'💤 Page network traffic calmed down after {now - start_time:.2f} seconds')

	@observe_debug(name='wait_for_page_and_frames_load')
	async def _wait_for_page_and_frames_load(self, timeout_overwrite: float | None = None):
		"""
		Ensures page is fully loaded before continuing.
		Waits for either network to be idle or minimum WAIT_TIME, whichever is longer.
		Also checks if the loaded URL is allowed.
		"""
		# Start timing
		start_time = time.time()

		# Wait for page load
		page = await self.get_current_page()
		try:
			await self._wait_for_stable_network()

			# Check if the loaded URL is allowed
			await self._check_and_handle_navigation(page)
		except URLNotAllowedError as e:
			raise e
		except Exception as e:
			self.logger.warning(
				f'⚠️ Page load for {_log_pretty_url(page.url)} failed due to {type(e).__name__}, continuing anyway...'
			)

		# Calculate remaining time to meet minimum WAIT_TIME
		elapsed = time.time() - start_time
		remaining = max((timeout_overwrite or self.browser_profile.minimum_wait_page_load_time) - elapsed, 0)

		# Skip expensive performance API logging - can cause significant delays on complex pages
		bytes_used = None

		try:
			tab_idx = self.tabs.index(page)
		except ValueError:
			tab_idx = '??'

		extra_delay = ''
		if remaining > 0:
			extra_delay = f', waiting +{remaining:.2f}s for all frames to finish'

		if bytes_used is not None:
			self.logger.info(
				f'➡️ Page navigation [{tab_idx}]{_log_pretty_url(page.url, 40)} used {bytes_used / 1024:.1f} KB in {elapsed:.2f}s{extra_delay}'
			)
		else:
			self.logger.info(f'➡️ Page navigation [{tab_idx}]{_log_pretty_url(page.url, 40)} took {elapsed:.2f}s{extra_delay}')

		# Sleep remaining time if needed
		if remaining > 0:
			await asyncio.sleep(remaining)

	def _is_url_allowed(self, url: str) -> bool:
		"""
		Check if a URL is allowed based on the whitelist configuration. SECURITY CRITICAL.

		Supports optional glob patterns and schemes in allowed_domains:
		- *.example.com will match sub.example.com and example.com
		- *google.com will match google.com, agoogle.com, and www.google.com
		- http*://example.com will match http://example.com, https://example.com
		- chrome-extension://* will match chrome-extension://aaaaaaaaaaaa and chrome-extension://bbbbbbbbbbbbb
		"""

		if not self.browser_profile.allowed_domains:
			return True  # allowed_domains are not configured, allow everything by default

		# Special case: Always allow new tab pages
		if is_new_tab_page(url):
			return True

		for allowed_domain in self.browser_profile.allowed_domains:
			try:
				if match_url_with_domain_pattern(url, allowed_domain, log_warnings=True):
					# If it's a pattern with wildcards, show a warning
					if '*' in allowed_domain:
						parsed_url = urlparse(url)
						domain = parsed_url.hostname.lower() if parsed_url.hostname else ''
						_log_glob_warning(domain, allowed_domain, self.logger)
					return True
			except AssertionError:
				# This would only happen if a new tab page is passed to match_url_with_domain_pattern,
				# which shouldn't occur since we check for it above
				continue

		return False

	async def _check_and_handle_navigation(self, page: Page) -> None:
		"""Check if current page URL is allowed and handle if not."""
		if not self._is_url_allowed(page.url):
			self.logger.warning(f'⛔️ Navigation to non-allowed URL detected: {page.url}')
			try:
				await self.go_back()
			except Exception as e:
				self.logger.error(f'⛔️ Failed to go back after detecting non-allowed URL: {type(e).__name__}: {e}')
			raise URLNotAllowedError(f'Navigation to non-allowed URL: {page.url}')

	@observe_debug()
	async def refresh_page(self):
		"""Refresh the agent's current page"""

		page = await self.get_current_page()
		await page.reload()
		try:
			await page.wait_for_load_state()
		except Exception as e:
			self.logger.warning(f'⚠️ Page {_log_pretty_url(page.url)} failed to fully load after refresh: {type(e).__name__}: {e}')
			assert await page.evaluate('1'), (
				f'Page {page.url} crashed after {type(e).__name__} and can no longer be used via CDP: {e}'
			)

	async def go_back(self):
		"""Navigate the agent's tab back in browser history"""
		try:
			# 10 ms timeout
			page = await self.get_current_page()
			await page.go_back(timeout=10_000, wait_until='load')

			# await self._wait_for_page_and_frames_load(timeout_overwrite=1.0)
		except Exception as e:
			# Continue even if its not fully loaded, because we wait later for the page to load
			self.logger.debug(f'⏮️ Error during go_back: {type(e).__name__}: {e}')
			# Verify page is still usable after navigation error
			if 'timeout' in str(e).lower():
				try:
					assert await page.evaluate('1'), (
						f'Page {page.url} crashed after go_back {type(e).__name__} and can no longer be used via CDP: {e}'
					)
				except Exception as eval_error:
					self.logger.error(f'❌ Page crashed after go_back timeout: {eval_error}')

	async def go_forward(self):
		"""Navigate the agent's tab forward in browser history"""
		try:
			page = await self.get_current_page()
			await page.go_forward(timeout=10_000, wait_until='load')
		except Exception as e:
			# Continue even if its not fully loaded, because we wait later for the page to load
			self.logger.debug(f'⏭️ Error during go_forward: {type(e).__name__}: {e}')
			# Verify page is still usable after navigation error
			if 'timeout' in str(e).lower():
				try:
					assert await page.evaluate('1'), (
						f'Page {page.url} crashed after go_forward {type(e).__name__} and can no longer be used via CDP: {e}'
					)
				except Exception as eval_error:
					self.logger.error(f'❌ Page crashed after go_forward timeout: {eval_error}')

	async def close_current_tab(self):
		"""Close the current tab that the agent is working with.

		This closes the tab that the agent is currently using (agent_current_page),
		not necessarily the tab that is visible to the user (human_current_page).
		If they are the same tab, both references will be updated.
		"""
		assert self.browser_context is not None, 'Browser context is not set'
		assert self.agent_current_page is not None, 'Agent current page is not set'

		# Check if this is the foreground tab as well
		is_foreground = self.agent_current_page == self.human_current_page

		# Close the tab
		try:
			await self.agent_current_page.close()
		except Exception as e:
			self.logger.debug(f'⛔️ Error during close_current_tab: {type(e).__name__}: {e}')

		# Clear agent's reference to the closed tab
		self.agent_current_page = None

		# Clear foreground reference if needed
		if is_foreground:
			self.human_current_page = None

		# Switch to the first available tab if any exist
		if self.browser_context.pages:
			await self.switch_to_tab(0)
			# switch_to_tab already updates both tab references

		# Otherwise, the browser will be closed

	async def get_page_html(self) -> str:
		"""Get the HTML content of the agent's current page"""
		page = await self.get_current_page()
		return await page.content()

	async def get_page_structure(self) -> str:
		"""Get a debug view of the page structure including iframes"""
		debug_script = """(() => {
			function getPageStructure(element = document, depth = 0, maxDepth = 10) {
				if (depth >= maxDepth) return '';

				const indent = '  '.repeat(depth);
				let structure = '';

				// Skip certain elements that clutter the output
				const skipTags = new Set(['script', 'style', 'link', 'meta', 'noscript']);

				// Add current element info if it's not the document
				if (element !== document) {
					const tagName = element.tagName.toLowerCase();

					// Skip uninteresting elements
					if (skipTags.has(tagName)) return '';

					const id = element.id ? `#${element.id}` : '';
					const classes = element.className && typeof element.className === 'string' ?
						`.${element.className.split(' ').filter(c => c).join('.')}` : '';

					// Get additional useful attributes
					const attrs = [];
					if (element.getAttribute('role')) attrs.push(`role="${element.getAttribute('role')}"`);
					if (element.getAttribute('aria-label')) attrs.push(`aria-label="${element.getAttribute('aria-label')}"`);
					if (element.getAttribute('type')) attrs.push(`type="${element.getAttribute('type')}"`);
					if (element.getAttribute('name')) attrs.push(`name="${element.getAttribute('name')}"`);
					if (element.getAttribute('src')) {
						const src = element.getAttribute('src');
						attrs.push(`src="${src.substring(0, 50)}${src.length > 50 ? '...' : ''}"`);
					}

					// Add element info
					structure += `${indent}${tagName}${id}${classes}${attrs.length ? ' [' + attrs.join(', ') + ']' : ''}\\n`;

					// Handle iframes specially
					if (tagName === 'iframe') {
						try {
							const iframeDoc = element.contentDocument || element.contentWindow?.document;
							if (iframeDoc) {
								structure += `${indent}  [IFRAME CONTENT]:\\n`;
								structure += getPageStructure(iframeDoc, depth + 2, maxDepth);
							} else {
								structure += `${indent}  [IFRAME: No access - likely cross-origin]\\n`;
							}
						} catch (e) {
							structure += `${indent}  [IFRAME: Access denied - ${e.message}]\\n`;
						}
					}
				}

				// Get all child elements
				const children = element.children || element.childNodes;
				for (const child of children) {
					if (child.nodeType === 1) { // Element nodes only
						structure += getPageStructure(child, depth + 1, maxDepth);
					}
				}

				return structure;
			}

			return getPageStructure();
		})()"""

		page = await self.get_current_page()
		structure = await page.evaluate(debug_script)
		return structure

	@observe_debug(ignore_output=True)
	@time_execution_async('--get_state_summary')
	@require_healthy_browser(usable_page=True, reopen_page=True)
	async def get_state_summary(self, cache_clickable_elements_hashes: bool) -> BrowserStateSummary:
		self.logger.debug('🔄 Starting get_state_summary...')
		"""Get a summary of the current browser state

		This method builds a BrowserStateSummary object that captures the current state
		of the browser, including url, title, tabs, screenshot, and DOM tree.

		Parameters:
		-----------
		cache_clickable_elements_hashes: bool
			If True, cache the clickable elements hashes for the current state.
			This is used to calculate which elements are new to the LLM since the last message,
			which helps reduce token usage.
		"""
		await self._wait_for_page_and_frames_load()
		updated_state = await self._get_updated_state()

		self._cached_browser_state_summary = updated_state

		return self._cached_browser_state_summary

	@observe_debug(name='get_minimal_state_summary', ignore_output=True)
	@require_healthy_browser(usable_page=True, reopen_page=True)
	@time_execution_async('--get_minimal_state_summary')
	async def get_minimal_state_summary(self) -> BrowserStateSummary:
		"""Get basic page info without DOM processing, but try to capture screenshot"""
		from browser_use.browser.views import BrowserStateSummary

		page = await self.get_current_page()

		# Get basic info - no DOM parsing to avoid errors
		url = getattr(page, 'url', 'unknown')

		# Try to get title safely
		try:
			# timeout after 2 seconds
			title = await asyncio.wait_for(page.title(), timeout=2.0)
		except Exception:
			title = 'Page Load Error'

		# Try to get tabs info safely
		try:
			# timeout after 2 seconds
			tabs_info = await retry(timeout=2, retries=0)(self.get_tabs_info)()
		except Exception:
			tabs_info = []

		return BrowserStateSummary(
			dom_state=SerializedDOMState(_root=None, selector_map={}),
			url=url,
			title=title,
			tabs=tabs_info,
			pixels_above=0,
			pixels_below=0,
			browser_errors=[f'Page state retrieval failed, minimal recovery applied for {url}'],
		)

	@observe_debug(name='get_updated_state', ignore_output=True)
	async def _get_updated_state(self, focus_element: int = -1) -> BrowserStateSummary:
		"""Update and return state."""

		# Check if current page is still valid, if not switch to another available page
		page = await self.get_current_page()

		try:
			# Test if page is still accessible
			# NOTE: This also happens on invalid urls like www.sadfdsafdssdafd.com
			await asyncio.wait_for(page.evaluate('1'), timeout=2.5)
		except Exception as e:
			self.logger.debug(f'👋 Current page is not accessible: {type(e).__name__}: {e}')
			raise BrowserError('Page is not accessible')

		try:
			self.logger.debug('🧹 Removing highlights...')
<<<<<<< HEAD
=======
			try:
				await self.remove_highlights()
			except TimeoutError:
				self.logger.debug('Timeout to remove highlights')

			# Check for PDF and auto-download if needed
			try:
				pdf_path = await self._auto_download_pdf_if_needed(page)
				if pdf_path:
					self.logger.info(f'📄 PDF auto-downloaded: {pdf_path}')
			except Exception as e:
				self.logger.debug(f'PDF auto-download check failed: {type(e).__name__}: {e}')

>>>>>>> 3742459e
			self.logger.debug('🌳 Starting DOM processing...')
			async with DomService(self, page) as dom_service:
				await self.remove_highlights(dom_service)
				try:
					dom_state, timing_info = await asyncio.wait_for(
						dom_service.get_serialized_dom_tree(
							previous_cached_state=self._cached_browser_state_summary.dom_state
							if self._cached_browser_state_summary
							else None,
						),
						timeout=45.0,  # 45 second timeout for DOM processing - generous for complex pages
					)

					await self.inject_highlights(dom_service, dom_state.selector_map)

					self.logger.debug('✅ DOM processing completed')
				except TimeoutError:
					self.logger.warning(f'DOM processing timed out after 45 seconds for {page.url}')
					self.logger.warning('🔄 Falling back to minimal DOM state to allow basic navigation...')

					# Create minimal DOM state for basic navigation

					from browser_use.dom.views import SerializedDOMState

					dom_state = SerializedDOMState(_root=None, selector_map={})

			self.logger.debug('📋 Getting tabs info...')
			tabs_info = await self.get_tabs_info()
			self.logger.debug('✅ Tabs info completed')

			# Get all cross-origin iframes within the page and open them in new tabs
			# mark the titles of the new tabs so the LLM knows to check them for additional content
			# unfortunately too buggy for now, too many sites use invisible cross-origin iframes for ads, tracking, youtube videos, social media, etc.
			# and it distracts the bot by opening a lot of new tabs
			# iframe_urls = await dom_service.get_cross_origin_iframes()
			# outer_page = self.agent_current_page
			# for url in iframe_urls:
			# 	if url in [tab.url for tab in tabs_info]:
			# 		continue  # skip if the iframe if we already have it open in a tab
			# 	new_page_id = tabs_info[-1].page_id + 1
			# 	self.logger.debug(f'Opening cross-origin iframe in new tab #{new_page_id}: {url}')
			# 	await self.create_new_tab(url)
			# 	tabs_info.append(
			# 		TabInfo(
			# 			page_id=new_page_id,
			# 			url=url,
			# 			title=f'iFrame opened as new tab, treat as if embedded inside page {outer_page.url}: {page.url}',
			# 			parent_page_url=outer_page.url,
			# 		)
			# 	)

			try:
				self.logger.debug('📸 Capturing screenshot...')
				# Reasonable timeout for screenshot
				screenshot_b64 = await self.take_screenshot()
				# self.logger.debug('✅ Screenshot completed')
			except Exception as e:
				self.logger.warning(f'❌ Screenshot failed for {_log_pretty_url(page.url)}: {type(e).__name__} {e}')
				screenshot_b64 = None

			# Get comprehensive page information
			page_info = await self.get_page_info(page)
			try:
				self.logger.debug('📏 Getting scroll info...')
				pixels_above, pixels_below = await asyncio.wait_for(self.get_scroll_info(page), timeout=5.0)
				self.logger.debug('✅ Scroll info completed')
			except Exception as e:
				self.logger.warning(f'Failed to get scroll info: {type(e).__name__}')
				pixels_above, pixels_below = 0, 0

			try:
				title = await asyncio.wait_for(page.title(), timeout=3.0)
			except Exception:
				title = 'Title unavailable'

			# Check if this is a minimal fallback state
			browser_errors = []
			if not dom_state.selector_map:  # Empty selector map indicates fallback state
				browser_errors.append(
					f'DOM processing timed out for {page.url} - using minimal state. Basic navigation still available via go_to_url, scroll, and search actions.'
				)

			self.browser_state_summary = BrowserStateSummary(
				dom_state=dom_state,
				url=page.url,
				title=title,
				tabs=tabs_info,
				screenshot=screenshot_b64,
				page_info=page_info,
				pixels_above=pixels_above,
				pixels_below=pixels_below,
				browser_errors=browser_errors,
			)

			self.logger.debug('✅ get_state_summary completed successfully')
			return self.browser_state_summary
		except Exception as e:
			self.logger.error(f'❌ Failed to update browser_state_summary: {type(e).__name__}: {e}')
			# Return last known good state if available
			if hasattr(self, 'browser_state_summary'):
				return self.browser_state_summary
			raise
		finally:
			await self.remove_highlights(dom_service)

	# region - Page Health Check Helpers

	async def _is_page_responsive(self, page: Page, timeout: float = 5.0) -> bool:
		"""Check if a page is responsive by trying to evaluate simple JavaScript."""
		eval_task = None
		try:
			eval_task = asyncio.create_task(page.evaluate('1'))
			done, pending = await asyncio.wait([eval_task], timeout=timeout)

			if eval_task in done:
				try:
					await eval_task  # This will raise if the evaluation failed
					return True
				except Exception:
					return False
			else:
				# Timeout - the page is unresponsive
				return False
		except Exception:
			return False
		finally:
			# Always clean up the eval task
			if eval_task and not eval_task.done():
				eval_task.cancel()
				try:
					await eval_task
				except (asyncio.CancelledError, Exception):
					pass

	async def _force_close_page_via_cdp(self, page_url: str) -> bool:
		"""Force close a crashed page using CDP from a clean temporary page."""
		try:
			# self.logger.info('🔨 Creating temporary page for CDP force-close...')

			# Create a clean page for CDP operations
			assert self.browser_context, 'Browser context is not set up yet'
			temp_page = await asyncio.wait_for(self.browser_context.new_page(), timeout=5.0)
			await asyncio.wait_for(temp_page.goto('about:blank'), timeout=2.0)

			# Create CDP session from the clean page
			cdp_session = await asyncio.wait_for(self.browser_context.new_cdp_session(temp_page), timeout=5.0)  # type: ignore

			try:
				# Get all browser targets
				targets = await asyncio.wait_for(cdp_session.send('Target.getTargets'), timeout=2.0)

				# Find the crashed page target
				blocked_target_id = None
				for target in targets.get('targetInfos', []):
					if target.get('type') == 'page' and target.get('url') == page_url:
						blocked_target_id = target.get('targetId')
						# self.logger.debug(f'Found target to close: {page_url}')
						break

				if blocked_target_id:
					# Force close the target
					self.logger.warning(
						f'🪓 Force-closing crashed page target_id={blocked_target_id} via CDP: {_log_pretty_url(page_url)}...'
					)
					await asyncio.wait_for(cdp_session.send('Target.closeTarget', {'targetId': blocked_target_id}), timeout=2.0)
					# self.logger.debug(f'☠️ Successfully force-closed crashed page target_id={blocked_target_id} via CDP: {_log_pretty_url(page_url)}')
					return True
				else:
					self.logger.debug(
						f'❌ Could not find CDP page target_id to force-close: {_log_pretty_url(page_url)} (concurrency issues?)'
					)
					return False

			finally:
				# Clean up
				try:
					await asyncio.wait_for(cdp_session.detach(), timeout=1.0)
				except Exception:
					pass
				await temp_page.close()

		except Exception as e:
			self.logger.error(f'❌ Using raw CDP to force-close crashed page failed: {type(e).__name__}: {e}')
			return False

	async def _try_reopen_url(self, url: str, timeout_ms: int | None = None) -> bool:
		"""Try to reopen a URL in a new page and check if it's responsive."""
		if not url or is_new_tab_page(url):
			return False

		timeout_ms = int(timeout_ms or self.browser_profile.default_navigation_timeout or 6000)

		try:
			self.logger.debug(f'🔄 Attempting to reload URL that crashed: {_log_pretty_url(url)}')

			# Create new page directly to avoid circular dependency
			assert self.browser_context is not None, 'Browser context is not set'
			new_page = await self.browser_context.new_page()
			self.agent_current_page = new_page

			# Update human tab reference if there is no human tab yet
			if (not self.human_current_page) or self.human_current_page.is_closed():
				self.human_current_page = new_page

			# Set viewport for new tab
			if self.browser_profile.viewport:
				await new_page.set_viewport_size(self.browser_profile.viewport)

			# Navigate with timeout using asyncio.wait
			nav_task = asyncio.create_task(new_page.goto(url, wait_until='load', timeout=timeout_ms))
			done, pending = await asyncio.wait([nav_task], timeout=(timeout_ms + 500) / 1000)

			if nav_task in pending:
				# Navigation timed out
				self.logger.debug(
					f'⚠️ Attempting to reload previously crashed URL {_log_pretty_url(url)} failed again, timed out again after {timeout_ms / 1000}s'
				)
				nav_task.cancel()
				try:
					await nav_task
				except asyncio.CancelledError:
					pass
			elif nav_task in done:
				try:
					await nav_task  # This will raise if navigation failed
				except Exception as e:
					self.logger.debug(
						f'⚠️ Attempting to reload previously crashed URL {_log_pretty_url(url)} failed again: {type(e).__name__}'
					)

			# Wait a bit for any transient blocking to resolve
			await asyncio.sleep(1.0)

			# Check if the reopened page is responsive
			# self.logger.debug('Checking if reopened page is responsive...')
			is_responsive = await self._is_page_responsive(new_page, timeout=2.0)

			if is_responsive:
				self.logger.info(f'✅ Page recovered and is now responsive after reopening on: {_log_pretty_url(url)}')
				return True
			else:
				self.logger.warning(f'⚠️ Reopened page {_log_pretty_url(url)} is still unresponsive')
				# Close the unresponsive page before returning
				# This is critical to prevent the recovery flow from hanging
				try:
					await self._force_close_page_via_cdp(new_page.url)
				except Exception as e:
					self.logger.error(
						f'❌ Failed to close crashed page {_log_pretty_url(url)} via CDP: {type(e).__name__}: {e} (something is very wrong or system is extremely overloaded)'
					)
				self.agent_current_page = None  # Clear reference to closed page
				return False

		except Exception as e:
			self.logger.error(f'❌ Retrying crashed page {_log_pretty_url(url)} failed: {type(e).__name__}: {e}')
			return False

	async def _create_blank_fallback_page(self, url: str) -> None:
		"""Create a new blank page as a fallback when recovery fails."""
		self.logger.warning(
			f'⚠️ Resetting to about:blank as fallback because browser is unable to load the original URL without crashing: {_log_pretty_url(url)}'
		)
		# self.logger.debug(f'Current agent_current_page: {self.agent_current_page}')

		# Close any existing broken page
		if self.agent_current_page and not self.agent_current_page.is_closed():
			try:
				await self.agent_current_page.close()
			except Exception:
				pass

		# Create fresh page directly (avoid decorated methods to prevent circular dependency)
		assert self.browser_context is not None, 'Browser context is not set'
		new_page = await self.browser_context.new_page()
		self.agent_current_page = new_page

		# Update human tab reference if there is no human tab yet
		if (not self.human_current_page) or self.human_current_page.is_closed():
			self.human_current_page = new_page

		# Set viewport for new tab
		if self.browser_profile.viewport:
			await new_page.set_viewport_size(self.browser_profile.viewport)

		# Navigate to blank
		try:
			await new_page.goto('about:blank', wait_until='load', timeout=5000)
		except Exception as e:
			self.logger.error(
				f'❌ Failed to navigate to about:blank: {type(e).__name__}: {e} (something is very wrong or system is extremely overloaded)'
			)
			raise

		# Verify it's responsive
		if not await self._is_page_responsive(new_page, timeout=1.0):
			raise BrowserError(
				'Browser is unable to load any new about:blank pages (something is very wrong or browser is extremely overloaded)'
			)

	async def _recover_unresponsive_page(self, calling_method: str, timeout_ms: int | None = None) -> None:
		"""Recover from an unresponsive page by closing and reopening it."""
		self.logger.warning(f'⚠️ Page JS engine became unresponsive in {calling_method}(), attempting recovery...')
		timeout_ms = min(3000, int(timeout_ms or self.browser_profile.default_navigation_timeout or 5000))

		# Prevent re-entrance
		self._in_recovery = True
		try:
			# Get current URL before recovery
			assert self.agent_current_page, 'Agent current page is not set'
			current_url = self.agent_current_page.url
			# self.logger.debug(f'Current URL: {current_url}')

			# Clear page references
			blocked_page = self.agent_current_page
			self.agent_current_page = None
			if blocked_page == self.human_current_page:
				self.human_current_page = None

			# Force-close the crashed page via CDP
			self.logger.debug('🪓 Page Recovery Step 1/3: Force-closing crashed page via CDP...')
			await self._force_close_page_via_cdp(current_url)

			# Remove the closed page from browser_context.pages by forcing a refresh
			# This prevents TargetClosedError when iterating through pages later
			if self.browser_context and self.browser_context.pages:
				# Additional cleanup: close any page objects that have the same url as the crashed page
				# (could close too many pages by accident if we have a few different tabs on the same URL)
				# Sometimes playwright doesn't immediately remove force-closed pages from the list
				for page in self.browser_context.pages[:]:  # Use slice to avoid modifying list during iteration
					if page.url == current_url and not page.is_closed() and not is_new_tab_page(page.url):
						try:
							# Try to close it via playwright as well
							await page.close()
							self.logger.debug(
								f'🪓 Closed 🅟 {str(id(page))[-2:]} because it has a known crash-causing URL: {_log_pretty_url(page.url)}'
							)
						except Exception:
							pass  # Page might already be closed via CDP

			# Try to reopen the URL (in case blocking was transient)
			self.logger.debug('🍼 Page Recovery Step 2/3: Trying to reopen the URL again...')
			if await self._try_reopen_url(current_url, timeout_ms=timeout_ms):
				self.logger.debug('✅ Page Recovery Step 3/3: Page loading succeeded after 2nd attempt!')
				return  # Success!

			# If that failed, fall back to blank page
			self.logger.debug(
				'❌ Page Recovery Step 3/3: Loading the page a 2nd time failed as well, browser seems unable to load this URL without getting stuck, retreating to a safe page...'
			)
			await self._create_blank_fallback_page(current_url)

		finally:
			# Always clear recovery flag
			self._in_recovery = False

	# region - Browser Actions
	@observe_debug(name='take_screenshot', ignore_output=True)
	@retry(
		retries=1,  # try up to 1 time to take the screenshot (2 total attempts)
		timeout=30,  # allow up to 30s for each attempt (includes recovery time)
		wait=1,  # wait 1s between each attempt
		semaphore_limit=2,  # Allow 2 screenshots at a time to better utilize resources
		semaphore_name='screenshot_global',
		semaphore_scope='multiprocess',
		semaphore_lax=True,  # Continue without semaphore if it can't be acquired
		semaphore_timeout=15,  # Wait up to 15s for semaphore acquisition
	)
	@require_healthy_browser(usable_page=True, reopen_page=True)
	@time_execution_async('--take_screenshot')
	async def take_screenshot(self, full_page: bool = False) -> str | None:
		"""
		Returns a base64 encoded screenshot of the current page using CDP.

		The decorator order ensures:
		1. @retry runs first (outer decorator)
		2. @require_healthy_browser runs on each retry attempt
		3. Page responsiveness is checked before each screenshot attempt
		4. If page is unresponsive, it's recovered and the method is retried
		"""
		assert self.agent_current_page is not None, 'Agent current page is not set'
		assert self.browser_context, 'Browser context is not set'

		page = self.agent_current_page

		if is_new_tab_page(page.url):
			self.logger.warning(
				f'▫️ Sending LLM 1px placeholder instead of real screenshot of: {_log_pretty_url(page.url)} (page empty)'
			)
			# not an exception because there's no point in retrying if we hit this, its always pointless to screenshot about:blank
			# raise ValueError('Refusing to take unneeded screenshot of empty new tab page')
			# return a 1px*1px white png to avoid wasting tokens
			return 'iVBORw0KGgoAAAANSUhEUgAAAAEAAAABCAQAAAC1HAwCAAAAC0lEQVR42mP8/x8AAwMCAO+ip1sAAAAASUVORK5CYII='

		# Always bring page to front before rendering, otherwise it crashes in some cases, not sure why
		try:
			await page.bring_to_front()
		except Exception:
			pass

		# Take screenshot using CDP to get around playwright's unnecessary slowness and weird behavior
		cdp_session = None
		try:
			# Create CDP session for the screenshot
			self.logger.debug(
				f'📸 Taking viewport-only PNG screenshot of page via fresh CDP session: {_log_pretty_url(page.url)}'
			)
			cdp_session = await self.browser_context.new_cdp_session(page)  # type: ignore

			# Capture screenshot via CDP
			screenshot_response = await cdp_session.send(
				'Page.captureScreenshot',
				{
					'captureBeyondViewport': False,
					'fromSurface': True,
					'format': 'png',
				},
			)

			screenshot_b64 = screenshot_response.get('data')
			if not screenshot_b64:
				raise Exception(
					f'CDP returned empty screenshot data for page {_log_pretty_url(page.url)}? (expected png base64)'
				)  # have never seen this happen in practice

			return screenshot_b64

		except Exception as err:
			error_str = f'{type(err).__name__}: {err}'
			if 'timeout' in error_str.lower():
				self.logger.warning(f'⏱️ Screenshot timed out on page {_log_pretty_url(page.url)} (possibly crashed): {error_str}')
			else:
				self.logger.error(f'❌ Screenshot failed on page {_log_pretty_url(page.url)} (possibly crashed): {error_str}')
			raise
		finally:
			if cdp_session:
				try:
					await asyncio.wait_for(cdp_session.detach(), timeout=1.0)
				except Exception:
					pass

	# region - User Actions

	@staticmethod
	async def _get_unique_filename(directory: str | Path, filename: str) -> str:
		"""Generate a unique filename for downloads by appending (1), (2), etc., if a file already exists."""
		base, ext = os.path.splitext(filename)
		counter = 1
		new_filename = filename
		while os.path.exists(os.path.join(directory, new_filename)):
			new_filename = f'{base} ({counter}){ext}'
			counter += 1
		return new_filename

	async def _start_context_tracing(self):
		"""Start tracing on browser context if trace_path is configured."""
		if self.browser_profile.traces_dir and self.browser_context:
			try:
				self.logger.debug(f'📽️ Starting tracing (will save to: {self.browser_profile.traces_dir})')
				# Don't pass any path to start() - let Playwright handle internal temp files
				await self.browser_context.tracing.start(
					screenshots=True,
					snapshots=True,
					sources=False,  # Reduce trace size
				)
			except Exception as e:
				self.logger.warning(f'Failed to start tracing: {e}')

	@staticmethod
	def _convert_simple_xpath_to_css_selector(xpath: str) -> str:
		"""Converts simple XPath expressions to CSS selectors."""
		if not xpath:
			return ''

		# Remove leading slash if present
		xpath = xpath.lstrip('/')

		# Split into parts
		parts = xpath.split('/')
		css_parts = []

		for part in parts:
			if not part:
				continue

			# Handle custom elements with colons by escaping them
			if ':' in part and '[' not in part:
				base_part = part.replace(':', r'\:')
				css_parts.append(base_part)
				continue

			# Handle index notation [n]
			if '[' in part:
				base_part = part[: part.find('[')]
				# Handle custom elements with colons in the base part
				if ':' in base_part:
					base_part = base_part.replace(':', r'\:')
				index_part = part[part.find('[') :]

				# Handle multiple indices
				indices = [i.strip('[]') for i in index_part.split(']')[:-1]]

				for idx in indices:
					try:
						# Handle numeric indices
						if idx.isdigit():
							index = int(idx) - 1
							base_part += f':nth-of-type({index + 1})'
						# Handle last() function
						elif idx == 'last()':
							base_part += ':last-of-type'
						# Handle position() functions
						elif 'position()' in idx:
							if '>1' in idx:
								base_part += ':nth-of-type(n+2)'
					except ValueError:
						continue

				css_parts.append(base_part)
			else:
				css_parts.append(part)

		base_selector = ' > '.join(css_parts)
		return base_selector

	@classmethod
	@time_execution_sync('--enhanced_css_selector_for_element')
	def _enhanced_css_selector_for_element(cls, element: EnhancedDOMTreeNode, include_dynamic_attributes: bool = True) -> str:
		"""
		Creates a CSS selector for a DOM element, handling various edge cases and special characters.

		Args:
						element: The DOM element to create a selector for

		Returns:
						A valid CSS selector string
		"""
		try:
			# Get base selector from XPath
			css_selector = cls._convert_simple_xpath_to_css_selector(element.xpath)

			# Handle class attributes
			if 'class' in element.attributes and element.attributes['class'] and include_dynamic_attributes:
				# Define a regex pattern for valid class names in CSS
				valid_class_name_pattern = re.compile(r'^[a-zA-Z_][a-zA-Z0-9_-]*$')

				# Iterate through the class attribute values
				classes = element.attributes['class'].split()
				for class_name in classes:
					# Skip empty class names
					if not class_name.strip():
						continue

					# Check if the class name is valid
					if valid_class_name_pattern.match(class_name):
						# Append the valid class name to the CSS selector
						css_selector += f'.{class_name}'
					else:
						# Skip invalid class names
						continue

			# Expanded set of safe attributes that are stable and useful for selection
			SAFE_ATTRIBUTES = {
				# Data attributes (if they're stable in your application)
				'id',
				# Standard HTML attributes
				'name',
				'type',
				'placeholder',
				# Accessibility attributes
				'aria-label',
				'aria-labelledby',
				'aria-describedby',
				'role',
				# Common form attributes
				'for',
				'autocomplete',
				'required',
				'readonly',
				# Media attributes
				'alt',
				'title',
				'src',
				# Custom stable attributes (add any application-specific ones)
				'href',
				'target',
			}

			if include_dynamic_attributes:
				dynamic_attributes = {
					'data-id',
					'data-qa',
					'data-cy',
					'data-testid',
				}
				SAFE_ATTRIBUTES.update(dynamic_attributes)

			# Handle other attributes
			for attribute, value in element.attributes.items():
				if attribute == 'class':
					continue

				# Skip invalid attribute names
				if not attribute.strip():
					continue

				if attribute not in SAFE_ATTRIBUTES:
					continue

				# Escape special characters in attribute names
				safe_attribute = attribute.replace(':', r'\:')

				# Handle different value cases
				if value == '':
					css_selector += f'[{safe_attribute}]'
				elif any(char in value for char in '"\'<>`\n\r\t'):
					# Use contains for values with special characters
					# For newline-containing text, only use the part before the newline
					if '\n' in value:
						value = value.split('\n')[0]
					# Regex-substitute *any* whitespace with a single space, then strip.
					collapsed_value = re.sub(r'\s+', ' ', value).strip()
					# Escape embedded double-quotes.
					safe_value = collapsed_value.replace('"', '\\"')
					css_selector += f'[{safe_attribute}*="{safe_value}"]'
				else:
					css_selector += f'[{safe_attribute}="{value}"]'

			return css_selector

		except Exception:
			# Fallback: use XPath as a CSS selector (via Playwright's "xpath=" pseudo-selector)
			return f'xpath={element.xpath or "//" + (element.tag_name or "*")}'

	@require_healthy_browser(usable_page=True, reopen_page=True)
	@time_execution_async('--is_visible')
	async def _is_visible(self, element: ElementHandle) -> bool:
		"""
		Checks if an element is visible on the page.
		We use our own implementation instead of relying solely on Playwright's is_visible() because
		of edge cases with CSS frameworks like Tailwind. When elements use Tailwind's 'hidden' class,
		the computed style may return display as '' (empty string) instead of 'none', causing Playwright
		to incorrectly consider hidden elements as visible. By additionally checking the bounding box
		dimensions, we catch elements that have zero width/height regardless of how they were hidden.
		"""
		is_hidden = await element.is_hidden()
		bbox = await element.bounding_box()

		return not is_hidden and bbox is not None and bbox['width'] > 0 and bbox['height'] > 0

	@require_healthy_browser(usable_page=True, reopen_page=True)
	@time_execution_async('--get_locate_element')
	async def get_locate_element(self, element: EnhancedDOMTreeNode) -> ElementHandle | None:
		page = await self.get_current_page()
		current_frame = page

		# Start with the target element and collect all parents
		parents: list[EnhancedDOMTreeNode] = []
		current = element
		while current.parent is not None:
			parent = current.parent
			parents.append(parent)
			current = parent

		# Reverse the parents list to process from top to bottom
		parents.reverse()

		# Process all iframe parents in sequence
		iframes = [item for item in parents if item.tag_name == 'iframe']
		for parent in iframes:
			css_selector = self._enhanced_css_selector_for_element(
				parent,
				include_dynamic_attributes=self.browser_profile.include_dynamic_attributes,
			)
			# Use CSS selector if available, otherwise fall back to XPath
			if css_selector:
				current_frame = current_frame.frame_locator(css_selector)
			else:
				self.logger.debug(f'Using XPath for iframe: {parent.xpath}')
				current_frame = current_frame.frame_locator(f'xpath={parent.xpath}')

		css_selector = self._enhanced_css_selector_for_element(
			element, include_dynamic_attributes=self.browser_profile.include_dynamic_attributes
		)

		try:
			if isinstance(current_frame, FrameLocator):
				if css_selector:
					element_handle = await current_frame.locator(css_selector).element_handle()
				else:
					# Fall back to XPath when CSS selector is empty
					self.logger.debug(f'CSS selector empty, falling back to XPath: {element.xpath}')
					element_handle = await current_frame.locator(f'xpath={element.xpath}').element_handle()
				return element_handle
			else:
				# Try CSS selector first if available
				if css_selector:
					element_handle = await current_frame.query_selector(css_selector)
				else:
					# Fall back to XPath
					self.logger.debug(f'CSS selector empty, falling back to XPath: {element.xpath}')
					element_handle = await current_frame.locator(f'xpath={element.xpath}').element_handle()
				if element_handle:
					is_visible = await self._is_visible(element_handle)
					if is_visible:
						await element_handle.scroll_into_view_if_needed()
					return element_handle
				return None
		except Exception as e:
			# If CSS selector failed, try XPath as fallback
			if css_selector and 'CSS.escape' not in str(e):
				try:
					self.logger.debug(f'CSS selector failed, trying XPath fallback: {element.xpath}')
					if isinstance(current_frame, FrameLocator):
						element_handle = await current_frame.locator(f'xpath={element.xpath}').element_handle()
					else:
						element_handle = await current_frame.locator(f'xpath={element.xpath}').element_handle()

					if element_handle:
						is_visible = await self._is_visible(element_handle)
						if is_visible:
							await element_handle.scroll_into_view_if_needed()
						return element_handle
				except Exception as xpath_e:
					self.logger.error(
						f'❌ Failed to locate element with both CSS ({css_selector}) and XPath ({element.xpath}): {type(xpath_e).__name__}: {xpath_e}'
					)
					return None
			else:
				self.logger.error(
					f'❌ Failed to locate element {css_selector or element.xpath} on page {_log_pretty_url(page.url)}: {type(e).__name__}: {e}'
				)
				return None

	@require_healthy_browser(usable_page=True, reopen_page=True)
	@time_execution_async('--get_locate_element_by_xpath')
	async def get_locate_element_by_xpath(self, xpath: str) -> ElementHandle | None:
		"""
		Locates an element on the page using the provided XPath.
		"""
		page = await self.get_current_page()

		try:
			# Use XPath to locate the element
			element_handle = await page.query_selector(f'xpath={xpath}')
			if element_handle:
				is_visible = await self._is_visible(element_handle)
				if is_visible:
					await element_handle.scroll_into_view_if_needed()
				return element_handle
			return None
		except Exception as e:
			self.logger.error(f'❌ Failed to locate xpath {xpath} on page {_log_pretty_url(page.url)}: {type(e).__name__}: {e}')
			return None

	@require_healthy_browser(usable_page=True, reopen_page=True)
	@time_execution_async('--get_locate_element_by_css_selector')
	async def get_locate_element_by_css_selector(self, css_selector: str) -> ElementHandle | None:
		"""
		Locates an element on the page using the provided CSS selector.
		"""
		page = await self.get_current_page()

		try:
			# Use CSS selector to locate the element
			element_handle = await page.query_selector(css_selector)
			if element_handle:
				is_visible = await self._is_visible(element_handle)
				if is_visible:
					await element_handle.scroll_into_view_if_needed()
				return element_handle
			return None
		except Exception as e:
			self.logger.error(
				f'❌ Failed to locate element {css_selector} on page {_log_pretty_url(page.url)}: {type(e).__name__}: {e}'
			)
			return None

	@require_healthy_browser(usable_page=True, reopen_page=True)
	@time_execution_async('--get_locate_element_by_text')
	async def get_locate_element_by_text(
		self, text: str, nth: int | None = 0, element_type: str | None = None
	) -> ElementHandle | None:
		"""
		Locates an element on the page using the provided text.
		If `nth` is provided, it returns the nth matching element (0-based).
		If `element_type` is provided, filters by tag name (e.g., 'button', 'span').
		"""
		page = await self.get_current_page()
		try:
			# handle also specific element type or use any type.
			selector = f'{element_type or "*"}:text("{text}")'
			elements = await page.query_selector_all(selector)
			# considering only visible elements
			elements = [el for el in elements if await self._is_visible(el)]

			if not elements:
				self.logger.error(f"❌ No visible element with text '{text}' found on page {_log_pretty_url(page.url)}.")
				return None

			if nth is not None:
				if 0 <= nth < len(elements):
					element_handle = elements[nth]
				else:
					self.logger.error(
						f"❌ Visible element with text '{text}' not found at index #{nth} on page {_log_pretty_url(page.url)}."
					)
					return None
			else:
				element_handle = elements[0]

			is_visible = await self._is_visible(element_handle)
			if is_visible:
				await element_handle.scroll_into_view_if_needed()
			return element_handle
		except Exception as e:
			self.logger.error(
				f"❌ Failed to locate element by text '{text}' on page {_log_pretty_url(page.url)}: {type(e).__name__}: {e}"
			)
			return None

	@require_healthy_browser(usable_page=True, reopen_page=True)
	@time_execution_async('--input_text_element_node')
	async def _input_text_element_node(self, element_node: EnhancedDOMTreeNode, text: str):
		"""
		Input text into an element with proper error handling and state management.
		Handles different types of input fields and ensures proper element state before input.
		"""
		try:
			element_handle = await self.get_locate_element(element_node)

			if element_handle is None:
				raise BrowserError(f'Element: {repr(element_node)} not found')

			# Ensure element is ready for input
			try:
				await element_handle.wait_for_element_state('stable', timeout=1_000)
				is_visible = await self._is_visible(element_handle)
				if is_visible:
					await element_handle.scroll_into_view_if_needed(timeout=1_000)
			except Exception:
				pass

			# let's first try to click and type
			try:
				await element_handle.evaluate('el => {el.textContent = ""; el.value = "";}')
				await element_handle.click()
				await asyncio.sleep(0.1)  # Increased sleep time
				page = await self.get_current_page()
				await page.keyboard.type(text)
				return
			except Exception as e:
				self.logger.debug(f'Input text with click and type failed, trying element handle method: {e}')
				pass

			# Get element properties to determine input method
			tag_handle = await element_handle.get_property('tagName')
			tag_name = (await tag_handle.json_value()).lower()
			is_contenteditable = await element_handle.get_property('isContentEditable')
			readonly_handle = await element_handle.get_property('readOnly')
			disabled_handle = await element_handle.get_property('disabled')

			readonly = await readonly_handle.json_value() if readonly_handle else False
			disabled = await disabled_handle.json_value() if disabled_handle else False

			try:
				if (await is_contenteditable.json_value() or tag_name == 'input') and not (readonly or disabled):
					await element_handle.evaluate('el => {el.textContent = ""; el.value = "";}')
					await element_handle.type(text, delay=5)
				else:
					await element_handle.fill(text)
			except Exception as e:
				self.logger.error(f'Error during input text into element: {type(e).__name__}: {e}')
				raise BrowserError(f'Failed to input text into element: {repr(element_node)}')

		except Exception as e:
			# Get current page URL safely for error message
			try:
				page = await self.get_current_page()
				page_url = _log_pretty_url(page.url)
			except Exception:
				page_url = 'unknown page'

			self.logger.debug(
				f'❌ Failed to input text into element: {repr(element_node)} on page {page_url}: {type(e).__name__}: {e}'
			)
			raise BrowserError(f'Failed to input text into element: {repr(element_node)}')

	@require_healthy_browser(usable_page=True, reopen_page=True)
	@time_execution_async('--switch_to_tab')
	async def switch_to_tab(self, page_id: int) -> Page:
		"""Switch to a specific tab by its page_id (aka tab index exposed to LLM)"""
		assert self.browser_context is not None, 'Browser context is not set'
		pages = self.browser_context.pages

		if page_id >= len(pages):
			raise BrowserError(f'No tab found with page_id: {page_id}')

		page = pages[page_id]

		# Check if the tab's URL is allowed before switching
		if not self._is_url_allowed(page.url):
			raise BrowserError(f'Cannot switch to tab with non-allowed URL: {page.url}')

		# Update both tab references - agent wants this tab, and it's now in the foreground
		self.agent_current_page = page
		await self.agent_current_page.bring_to_front()  # crucial for screenshot to work

		# in order for a human watching to be able to follow along with what the agent is doing
		# update the human's active tab to match the agent's
		if self.human_current_page != page:
			# TODO: figure out how to do this without bringing the entire window to the foreground and stealing foreground app focus
			# might require browser-use extension loaded into the browser so we can use chrome.tabs extension APIs
			# await page.bring_to_front()
			pass

		self.human_current_page = page

		# Invalidate cached state since we've switched to a different tab
		# The cached state contains DOM elements and selector map from the previous tab
		self._cached_browser_state_summary = None
		self._cached_clickable_element_hashes = None

		try:
			await page.wait_for_load_state()
		except Exception as e:
			self.logger.warning(f'⚠️ New page failed to fully load: {type(e).__name__}: {e}')

		# Set the viewport size for the tab
		if self.browser_profile.viewport:
			await page.set_viewport_size(self.browser_profile.viewport)

		return page

	# region - Helper methods for easier access to the DOM
	@observe_debug(name='get_selector_map')
<<<<<<< HEAD
	@require_initialization
	async def get_selector_map(self) -> DOMSelectorMap:
=======
	@require_healthy_browser(usable_page=True, reopen_page=True)
	async def get_selector_map(self) -> SelectorMap:
>>>>>>> 3742459e
		if self._cached_browser_state_summary is None:
			return {}
		return self._cached_browser_state_summary.dom_state.selector_map

	@observe_debug(name='get_element_by_index')
	@require_healthy_browser(usable_page=True, reopen_page=True)
	async def get_element_by_index(self, index: int) -> ElementHandle | None:
		selector_map = await self.get_selector_map()
		element_handle = await self.get_locate_element(selector_map[index])
		return element_handle

	@observe_debug(name='is_file_input_by_index')
	async def is_file_input_by_index(self, index: int) -> bool:
		try:
			selector_map = await self.get_selector_map()
			node = selector_map[index]
			return self.is_file_input(node)
		except Exception as e:
			self.logger.debug(f'❌ Error in is_file_input(index={index}): {type(e).__name__}: {e}')
			return False

	@staticmethod
	def is_file_input(node: EnhancedDOMTreeNode) -> bool:
		return node.tag_name == 'input' and node.attributes.get('type', '').lower() == 'file'

	@require_healthy_browser(usable_page=True, reopen_page=True)
	async def find_file_upload_element_by_index(
		self, index: int, max_height: int = 3, max_descendant_depth: int = 3
	) -> EnhancedDOMTreeNode | None:
		"""
		Find the closest file input to the selected element by traversing the DOM bottom-up.
		At each level (up to max_height ancestors):
		- Check the current node itself
		- Check all its children/descendants up to max_descendant_depth
		- Check all siblings (and their descendants up to max_descendant_depth)
		Returns the first file input found, or None if not found.
		"""
		try:
			selector_map = await self.get_selector_map()
			if index not in selector_map:
				return None

			candidate_element = selector_map[index]

			def find_file_input_in_descendants(node: EnhancedDOMTreeNode, depth: int) -> EnhancedDOMTreeNode | None:
				if depth < 0 or not isinstance(node, EnhancedDOMTreeNode):
					return None
				if self.is_file_input(node):
					return node
				for child in node.children:
					result = find_file_input_in_descendants(child, depth - 1)
					if result:
						return result
				return None

			current = candidate_element
			for _ in range(max_height + 1):  # include the candidate itself
				# 1. Check the current node itself
				if self.is_file_input(current):
					return current
				# 2. Check all descendants of the current node
				result = find_file_input_in_descendants(current, max_descendant_depth)
				if result:
					return result
				# 3. Check all siblings and their descendants
				parent = current.parent
				if parent:
					for sibling in parent.children:
						if sibling is current:
							continue
						if self.is_file_input(sibling):
							return sibling
						result = find_file_input_in_descendants(sibling, max_descendant_depth)
						if result:
							return result
				current = parent
				if not current:
					break
			return None
		except Exception as e:
			page = await self.get_current_page()
			self.logger.debug(
				f'❌ Error in find_file_upload_element_by_index(index={index}) on page {_log_pretty_url(page.url)}: {type(e).__name__}: {e}'
			)
			return None

	@require_healthy_browser(usable_page=True, reopen_page=True)
	async def get_scroll_info(self, page: Page) -> tuple[int, int]:
		"""Get scroll position information for the current page."""
		scroll_y = await page.evaluate('window.scrollY')
		viewport_height = await page.evaluate('window.innerHeight')
		total_height = await page.evaluate('document.documentElement.scrollHeight')
		# Convert to int to handle fractional pixels
		pixels_above = int(scroll_y)
		pixels_below = int(max(0, total_height - (scroll_y + viewport_height)))
		return pixels_above, pixels_below

	@require_healthy_browser(usable_page=True, reopen_page=True)
	async def get_page_info(self, page: Page) -> PageInfo:
		"""Get comprehensive page size and scroll information."""
		# Get all page dimensions and scroll info in one JavaScript call for efficiency
		page_data = await page.evaluate("""() => {
			return {
				// Current viewport dimensions
				viewport_width: window.innerWidth,
				viewport_height: window.innerHeight,
				
				// Total page dimensions
				page_width: Math.max(
					document.documentElement.scrollWidth,
					document.body.scrollWidth || 0
				),
				page_height: Math.max(
					document.documentElement.scrollHeight,
					document.body.scrollHeight || 0
				),
				
				// Current scroll position
				scroll_x: window.scrollX || window.pageXOffset || document.documentElement.scrollLeft || 0,
				scroll_y: window.scrollY || window.pageYOffset || document.documentElement.scrollTop || 0
			};
		}""")

		# Calculate derived values (convert to int to handle fractional pixels)
		viewport_width = int(page_data['viewport_width'])
		viewport_height = int(page_data['viewport_height'])
		page_width = int(page_data['page_width'])
		page_height = int(page_data['page_height'])
		scroll_x = int(page_data['scroll_x'])
		scroll_y = int(page_data['scroll_y'])

		# Calculate scroll information
		pixels_above = scroll_y
		pixels_below = max(0, page_height - (scroll_y + viewport_height))
		pixels_left = scroll_x
		pixels_right = max(0, page_width - (scroll_x + viewport_width))

		# Create PageInfo object with comprehensive information
		page_info = PageInfo(
			viewport_width=viewport_width,
			viewport_height=viewport_height,
			page_width=page_width,
			page_height=page_height,
			scroll_x=scroll_x,
			scroll_y=scroll_y,
			pixels_above=pixels_above,
			pixels_below=pixels_below,
			pixels_left=pixels_left,
			pixels_right=pixels_right,
		)

		return page_info

	async def _scroll_with_cdp_gesture(self, page: Page, pixels: int) -> bool:
		"""
		Scroll using CDP Input.synthesizeScrollGesture for universal compatibility.

		Args:
			page: The page to scroll
			pixels: Number of pixels to scroll (positive = up, negative = down)

		Returns:
			True if successful, False if failed
		"""
		try:
			# Use CDP to synthesize scroll gesture - works in all contexts including PDFs
			cdp_session = await page.context.new_cdp_session(page)  # type: ignore

			# Get viewport center for scroll origin
			viewport = await page.evaluate("""
				() => ({
					width: window.innerWidth,
					height: window.innerHeight
				})
			""")

			center_x = viewport['width'] // 2
			center_y = viewport['height'] // 2

			await cdp_session.send(
				'Input.synthesizeScrollGesture',
				{
					'x': center_x,
					'y': center_y,
					'xDistance': 0,
					'yDistance': -pixels,  # Negative = scroll down, Positive = scroll up
					'gestureSourceType': 'mouse',  # Use mouse gestures for better compatibility
					'speed': 3000,  # Pixels per second
				},
			)

			try:
				await asyncio.wait_for(cdp_session.detach(), timeout=1.0)
			except (TimeoutError, Exception):
				pass
			self.logger.debug(f'📄 Scrolled via CDP Input.synthesizeScrollGesture: {pixels}px')
			return True

		except Exception as e:
			self.logger.warning(f'❌ Scrolling via CDP Input.synthesizeScrollGesture failed: {type(e).__name__}: {e}')
			return False

	@require_healthy_browser(usable_page=True, reopen_page=True)
	async def _scroll_container(self, pixels: int) -> None:
		"""Scroll using CDP gesture synthesis with JavaScript fallback."""

		page = await self.get_current_page()

		# Try CDP scroll gesture first (works universally including PDFs)
		if await self._scroll_with_cdp_gesture(page, pixels):
			return

		# Fallback to JavaScript for older browsers or when CDP fails
		self.logger.debug('Falling back to JavaScript scrolling')
		SMART_SCROLL_JS = """(dy) => {
			const bigEnough = el => el.clientHeight >= window.innerHeight * 0.5;
			const canScroll = el =>
				el &&
				/(auto|scroll|overlay)/.test(getComputedStyle(el).overflowY) &&
				el.scrollHeight > el.clientHeight &&
				bigEnough(el);

			let el = document.activeElement;
			while (el && !canScroll(el) && el !== document.body) el = el.parentElement;

			el = canScroll(el)
					? el
					: [...document.querySelectorAll('*')].find(canScroll)
					|| document.scrollingElement
					|| document.documentElement;

			if (el === document.scrollingElement ||
				el === document.documentElement ||
				el === document.body) {
				window.scrollBy(0, dy);
			} else {
				el.scrollBy({ top: dy, behavior: 'auto' });
			}
		}"""
		await page.evaluate(SMART_SCROLL_JS, pixels)

	# --- DVD Screensaver Loading Animation Helper ---
	async def _show_dvd_screensaver_loading_animation(self, page: Page) -> None:
		"""
		Injects a DVD screensaver-style bouncing logo loading animation overlay into the given Playwright Page.
		This is used to visually indicate that the browser is setting up or waiting.
		"""
		if CONFIG.IS_IN_EVALS:
			# dont bother wasting CPU showing animations during evals
			return

		# we could enforce this, but maybe it's useful to be able to show it on other tabs?
		# assert is_new_tab_page(page.url), 'DVD screensaver loading animation should only be shown on new tab pages'

		# all in one JS function for speed, we want as few roundtrip CDP calls as possible
		# between opening the tab and showing the animation
		try:
			await page.evaluate(
				"""(browser_session_label) => {
				const animated_title = `Starting agent ${browser_session_label}...`;
				if (document.title === animated_title) {
					return;      // already run on this tab, dont run again
				}
				document.title = animated_title;

				// Create the main overlay
				const loadingOverlay = document.createElement('div');
				loadingOverlay.id = 'pretty-loading-animation';
				loadingOverlay.style.position = 'fixed';
				loadingOverlay.style.top = '0';
				loadingOverlay.style.left = '0';
				loadingOverlay.style.width = '100vw';
				loadingOverlay.style.height = '100vh';
				loadingOverlay.style.background = '#000';
				loadingOverlay.style.zIndex = '99999';
				loadingOverlay.style.overflow = 'hidden';

				// Create the image element
				const img = document.createElement('img');
				img.src = 'https://cf.browser-use.com/logo.svg';
				img.alt = 'Browser-Use';
				img.style.width = '200px';
				img.style.height = 'auto';
				img.style.position = 'absolute';
				img.style.left = '0px';
				img.style.top = '0px';
				img.style.zIndex = '2';
				img.style.opacity = '0.8';

				loadingOverlay.appendChild(img);
				document.body.appendChild(loadingOverlay);

				// DVD screensaver bounce logic
				let x = Math.random() * (window.innerWidth - 300);
				let y = Math.random() * (window.innerHeight - 300);
				let dx = 1.2 + Math.random() * 0.4; // px per frame
				let dy = 1.2 + Math.random() * 0.4;
				// Randomize direction
				if (Math.random() > 0.5) dx = -dx;
				if (Math.random() > 0.5) dy = -dy;

				function animate() {
					const imgWidth = img.offsetWidth || 300;
					const imgHeight = img.offsetHeight || 300;
					x += dx;
					y += dy;

					if (x <= 0) {
						x = 0;
						dx = Math.abs(dx);
					} else if (x + imgWidth >= window.innerWidth) {
						x = window.innerWidth - imgWidth;
						dx = -Math.abs(dx);
					}
					if (y <= 0) {
						y = 0;
						dy = Math.abs(dy);
					} else if (y + imgHeight >= window.innerHeight) {
						y = window.innerHeight - imgHeight;
						dy = -Math.abs(dy);
					}

					img.style.left = `${x}px`;
					img.style.top = `${y}px`;

					requestAnimationFrame(animate);
				}
				animate();

				// Responsive: update bounds on resize
				window.addEventListener('resize', () => {
					x = Math.min(x, window.innerWidth - img.offsetWidth);
					y = Math.min(y, window.innerHeight - img.offsetHeight);
				});

				// Add a little CSS for smoothness
				const style = document.createElement('style');
				style.textContent = `
					#pretty-loading-animation {
						/*backdrop-filter: blur(2px) brightness(0.9);*/
					}
					#pretty-loading-animation img {
						user-select: none;
						pointer-events: none;
					}
				`;
				document.head.appendChild(style);
			}""",
				str(self.id)[-4:],
			)
		except Exception as e:
			self.logger.debug(f'❌ Failed to show 📀 DVD loading animation: {type(e).__name__}: {e}')

	@observe_debug(name='get_state_summary_with_fallback', ignore_output=True)
	@require_healthy_browser(usable_page=True, reopen_page=True)
	@time_execution_async('--get_state_summary_with_fallback')
	async def get_state_summary_with_fallback(self, cache_clickable_elements_hashes: bool = True) -> BrowserStateSummary:
		"""Get browser state with fallback to minimal state on errors

		This method first tries to get a full state summary. If that fails,
		it falls back to a minimal state summary to allow basic navigation.

		Parameters:
		-----------
		cache_clickable_elements_hashes: bool
			If True, cache the clickable elements hashes for the current state.

		Returns:
		--------
		BrowserStateSummary: Either full state or minimal fallback state
		"""
		# Try 1: Full state summary (current implementation)
		try:
			return await self.get_state_summary(cache_clickable_elements_hashes)
		except Exception as e:
			self.logger.warning(f'Full state retrieval failed: {type(e).__name__}: {e}')
			self.logger.warning('🔄 Falling back to minimal state summary')

		# Try 2: Minimal state summary as fallback
		return await self.get_minimal_state_summary()

	async def _is_pdf_viewer(self, page: Page) -> bool:
		"""
		Check if the current page is displaying a PDF in Chrome's PDF viewer.
		Returns True if PDF is detected, False otherwise.
		"""
		try:
			is_pdf_viewer = await page.evaluate("""
				() => {
					// Check for Chrome's built-in PDF viewer (updated selector)
					const pdfEmbed = document.querySelector('embed[type="application/x-google-chrome-pdf"]') ||
									 document.querySelector('embed[type="application/pdf"]');
					const isPdfViewer = !!pdfEmbed;
					
					// Also check if the URL ends with .pdf or has PDF content-type
					const url = window.location.href;
					const isPdfUrl = url.toLowerCase().includes('.pdf') || 
									document.contentType === 'application/pdf';
					
					return isPdfViewer || isPdfUrl;
				}
			""")
			return is_pdf_viewer
		except Exception as e:
			self.logger.debug(f'Error checking PDF viewer: {type(e).__name__}: {e}')
			return False

	async def _auto_download_pdf_if_needed(self, page: Page) -> str | None:
		"""
		Check if the current page is a PDF viewer and automatically download the PDF if so.
		Returns the download path if a PDF was downloaded, None otherwise.
		"""
		if not self.browser_profile.downloads_path or not self._auto_download_pdfs:
			return None

		try:
			# Check if we're in a PDF viewer
			is_pdf_viewer = await self._is_pdf_viewer(page)
			self.logger.debug(f'is_pdf_viewer: {is_pdf_viewer}')

			if not is_pdf_viewer:
				return None

			# Get the PDF URL
			pdf_url = page.url

			# Check if we've already downloaded this PDF
			pdf_filename = os.path.basename(pdf_url.split('?')[0])  # Remove query params
			if not pdf_filename or not pdf_filename.endswith('.pdf'):
				# Generate filename from URL
				from urllib.parse import urlparse

				parsed = urlparse(pdf_url)
				pdf_filename = os.path.basename(parsed.path) or 'document.pdf'
				if not pdf_filename.endswith('.pdf'):
					pdf_filename += '.pdf'

			# Check if already downloaded
			expected_path = os.path.join(self.browser_profile.downloads_path, pdf_filename)
			if any(os.path.basename(downloaded) == pdf_filename for downloaded in self._downloaded_files):
				self.logger.debug(f'📄 PDF already downloaded: {pdf_filename}')
				return None

			self.logger.info(f'📄 Auto-downloading PDF from: {pdf_url}')

			# Download the actual PDF file using JavaScript fetch
			# Note: This should hit the browser cache since Chrome already downloaded the PDF to display it
			try:
				self.logger.debug(f'Downloading PDF from URL: {pdf_url}')

				# Properly escape the URL to prevent JavaScript injection
				escaped_pdf_url = json.dumps(pdf_url)

				download_result = await page.evaluate(f"""
					async () => {{
						try {{
							// Use fetch with cache: 'force-cache' to prioritize cached version
							const response = await fetch({escaped_pdf_url}, {{
								cache: 'force-cache'
							}});
							if (!response.ok) {{
								throw new Error(`HTTP error! status: ${{response.status}}`);
							}}
							const blob = await response.blob();
							const arrayBuffer = await blob.arrayBuffer();
							const uint8Array = new Uint8Array(arrayBuffer);
							
							// Log whether this was served from cache
							const fromCache = response.headers.has('age') || 
											 !response.headers.has('date') ||
											 performance.getEntriesByName({escaped_pdf_url}).some(entry => 
												 entry.transferSize === 0 || entry.transferSize < entry.encodedBodySize
											 );
											 
							return {{ 
								data: Array.from(uint8Array),
								fromCache: fromCache,
								responseSize: uint8Array.length,
								transferSize: response.headers.get('content-length') || 'unknown'
							}};
						}} catch (error) {{
							throw new Error(`Fetch failed: ${{error.message}}`);
						}}
					}}
				""")

				if download_result and download_result.get('data') and len(download_result['data']) > 0:
					# Ensure unique filename
					unique_filename = await self._get_unique_filename(self.browser_profile.downloads_path, pdf_filename)
					download_path = os.path.join(self.browser_profile.downloads_path, unique_filename)

					# Save the PDF asynchronously
					async with await anyio.open_file(download_path, 'wb') as f:
						await f.write(bytes(download_result['data']))

					# Track the downloaded file
					self._downloaded_files.append(download_path)

					# Log cache information
					cache_status = 'from cache' if download_result.get('fromCache') else 'from network'
					response_size = download_result.get('responseSize', 0)
					self.logger.info(f'📄 Auto-downloaded PDF ({cache_status}, {response_size:,} bytes): {download_path}')

					return download_path
				else:
					self.logger.warning(f'⚠️ No data received when downloading PDF from {pdf_url}')
					return None

			except Exception as e:
				self.logger.warning(f'⚠️ Failed to auto-download PDF from {pdf_url}: {type(e).__name__}: {e}')
				return None

		except Exception as e:
			self.logger.warning(f'⚠️ Error in PDF auto-download check: {type(e).__name__}: {e}')
			return None<|MERGE_RESOLUTION|>--- conflicted
+++ resolved
@@ -2027,13 +2027,8 @@
 	@observe_debug(name='remove_highlights', ignore_output=True, ignore_input=True)
 	@require_healthy_browser(usable_page=True, reopen_page=True)
 	@time_execution_async('--remove_highlights')
-<<<<<<< HEAD
-	@retry(timeout=10, retries=0)
+	@retry(timeout=2, retries=0)
 	async def remove_highlights(self, dom_service: DomService):
-=======
-	@retry(timeout=2, retries=0)
-	async def remove_highlights(self):
->>>>>>> 3742459e
 		"""
 		DEPRECATED
 
@@ -2042,13 +2037,8 @@
 		"""
 		await remove_highlighting_script(dom_service)
 
-<<<<<<< HEAD
-	@require_initialization
+	@require_healthy_browser(usable_page=True, reopen_page=True)
 	async def get_dom_element_by_index(self, index: int) -> EnhancedDOMTreeNode | None:
-=======
-	@require_healthy_browser(usable_page=True, reopen_page=True)
-	async def get_dom_element_by_index(self, index: int) -> DOMElementNode | None:
->>>>>>> 3742459e
 		"""Get DOM element by index."""
 		selector_map = await self.get_selector_map()
 		return selector_map.get(index)
@@ -3126,14 +3116,6 @@
 			raise BrowserError('Page is not accessible')
 
 		try:
-			self.logger.debug('🧹 Removing highlights...')
-<<<<<<< HEAD
-=======
-			try:
-				await self.remove_highlights()
-			except TimeoutError:
-				self.logger.debug('Timeout to remove highlights')
-
 			# Check for PDF and auto-download if needed
 			try:
 				pdf_path = await self._auto_download_pdf_if_needed(page)
@@ -3142,10 +3124,13 @@
 			except Exception as e:
 				self.logger.debug(f'PDF auto-download check failed: {type(e).__name__}: {e}')
 
->>>>>>> 3742459e
 			self.logger.debug('🌳 Starting DOM processing...')
 			async with DomService(self, page) as dom_service:
-				await self.remove_highlights(dom_service)
+				try:
+					await self.remove_highlights(dom_service)
+				except Exception as e:
+					self.logger.debug(f'🧹 Removing highlights failed: {type(e).__name__}: {e}')
+
 				try:
 					dom_state, timing_info = await asyncio.wait_for(
 						dom_service.get_serialized_dom_tree(
@@ -4078,13 +4063,8 @@
 
 	# region - Helper methods for easier access to the DOM
 	@observe_debug(name='get_selector_map')
-<<<<<<< HEAD
-	@require_initialization
+	@require_healthy_browser(usable_page=True, reopen_page=True)
 	async def get_selector_map(self) -> DOMSelectorMap:
-=======
-	@require_healthy_browser(usable_page=True, reopen_page=True)
-	async def get_selector_map(self) -> SelectorMap:
->>>>>>> 3742459e
 		if self._cached_browser_state_summary is None:
 			return {}
 		return self._cached_browser_state_summary.dom_state.selector_map
