from __future__ import annotations

import asyncio
import atexit
import json
import logging
import os
import re
import shutil
import tempfile
import time
from dataclasses import dataclass
from functools import wraps
from pathlib import Path
from typing import Any, Self
from urllib.parse import urlparse

import anyio
from typing_extensions import deprecated

from browser_use.config import CONFIG
from browser_use.dom.debug.highlights import inject_highlighting_script, remove_highlighting_script
from browser_use.dom.service import DomService
from browser_use.dom.views import DOMSelectorMap, EnhancedDOMTreeNode, SerializedDOMState
from browser_use.observability import observe_debug
from browser_use.utils import _log_pretty_path, _log_pretty_url

from .utils import normalize_url

os.environ['PW_TEST_SCREENSHOT_NO_FONTS_READY'] = '1'  # https://github.com/microsoft/playwright/issues/35972

import psutil
from bubus.helpers import retry
from playwright._impl._api_structures import ViewportSize
from pydantic import AliasChoices, BaseModel, ConfigDict, Field, InstanceOf, PrivateAttr, model_validator
from uuid_extensions import uuid7str

from browser_use.browser.profile import BROWSERUSE_DEFAULT_CHANNEL, BrowserChannel, BrowserProfile
from browser_use.browser.types import (
	Browser,
	BrowserContext,
	ElementHandle,
	FrameLocator,
	Page,
	Patchright,
	PlaywrightOrPatchright,
	async_patchright,
	async_playwright,
)
from browser_use.browser.views import (
	BrowserError,
	BrowserStateSummary,
	PageInfo,
	TabInfo,
	URLNotAllowedError,
)

# from browser_use.dom.clickable_element_processor.service import ClickableElementProcessor
# from browser_use.dom.service import DomService
# from browser_use.dom.views import DOMElementNode, SelectorMap
from browser_use.utils import (
	is_new_tab_page,
	match_url_with_domain_pattern,
	merge_dicts,
	time_execution_async,
	time_execution_sync,
)

_GLOB_WARNING_SHOWN = False  # used inside _is_url_allowed to avoid spamming the logs with the same warning multiple times

GLOBAL_PLAYWRIGHT_API_OBJECT = None  # never instantiate the playwright API object more than once per thread
GLOBAL_PATCHRIGHT_API_OBJECT = None  # never instantiate the patchright API object more than once per thread
GLOBAL_PLAYWRIGHT_EVENT_LOOP = None  # track which event loop the global objects belong to
GLOBAL_PATCHRIGHT_EVENT_LOOP = None  # track which event loop the global objects belong to

MAX_SCREENSHOT_HEIGHT = 2000
MAX_SCREENSHOT_WIDTH = 1920


def _log_glob_warning(domain: str, glob: str, logger: logging.Logger):
	global _GLOB_WARNING_SHOWN
	if not _GLOB_WARNING_SHOWN:
		logger.warning(
			# glob patterns are very easy to mess up and match too many domains by accident
			# e.g. if you only need to access gmail, don't use *.google.com because an attacker could convince the agent to visit a malicious doc
			# on docs.google.com/s/some/evil/doc to set up a prompt injection attack
			f"⚠️ Allowing agent to visit {domain} based on allowed_domains=['{glob}', ...]. Set allowed_domains=['{domain}', ...] explicitly to avoid matching too many domains!"
		)
		_GLOB_WARNING_SHOWN = True


def require_healthy_browser(usable_page=True, reopen_page=True):
	"""Decorator for BrowserSession methods to ensure browser/page is healthy before execution.

	This ridiculous overengineered logic is necessary to work around playwright's completely broken handling of crashed pages.
	- When a page is loading, playwright calls will hang indefinitely.
	- When a page is blocked by a JS while(true){}, playwright calls will hang indefinitely.
	- When a page is unresponsive because the system is out of CPU or Memory, playwright calls will hang indefinitely.
	asyncio.wait(...) is the most extreme method available to try and terminate asyncio tasks in python, but even this does not work
	because it's likely the underlying playwright node.js process that's crashing and synchronously blocking the python side.
	This is why we must use CDP directly and skip playwright eventually.

	Args:
		usable_page: If True, check that the agent_current_page is valid and responsive before executing the method, if invalid log it but continue anyway
		reopen_page: If True, attempt to reopen the page if it's crashed, invalid, or unresponsive (only applies if usable_page=True)
	"""

	def decorator(func):
		assert asyncio.iscoroutinefunction(func), '@require_healthy_browser only supports async methods'

		@wraps(func)
		async def wrapper(self: BrowserSession, *args, **kwargs):
			try:
				if not self.initialized or not self.browser_context:
					# raise RuntimeError('BrowserSession(...).start() must be called first to launch or connect to the browser')
					await self.start()  # just start it automatically if not already started

				if not self.agent_current_page or self.agent_current_page.is_closed():
					self.agent_current_page = (
						self.browser_context.pages[0] if (self.browser_context and len(self.browser_context.pages) > 0) else None
					)

				# always require at least one tab to be open for the context to be considered usable, dont check responsiveness unless usable_page=True
				if not self.agent_current_page or self.agent_current_page.is_closed():
					# Create new page directly to avoid circular dependency
					assert self.browser_context is not None, 'Browser context is not set'
					new_page = await self.browser_context.new_page()
					self.agent_current_page = new_page
					if (not self.human_current_page) or self.human_current_page.is_closed():
						self.human_current_page = new_page
					if self.browser_profile.viewport:
						await new_page.set_viewport_size(self.browser_profile.viewport)

				assert self.agent_current_page and not self.agent_current_page.is_closed()

				if not hasattr(self, '_cached_browser_state_summary'):
					raise RuntimeError('BrowserSession(...).start() must be called first to initialize the browser session')

				# Check page responsiveness if usable_page=True
				if usable_page:
					# Skip if already in recovery to prevent infinite recursion
					if hasattr(self, '_in_recovery') and self._in_recovery:
						# self.logger.debug('Already in recovery, skipping responsiveness check')
						return await func(self, *args, **kwargs)

					# Skip responsiveness check for about:blank pages - they're always responsive (I hope, otherwise something is very wrong)
					if self.agent_current_page and is_new_tab_page(self.agent_current_page.url):
						# self.logger.debug('Skipping responsiveness check for about:blank page')
						return await func(self, *args, **kwargs)

					# Check if page is responsive
					# self.logger.debug(f'Checking page responsiveness for {func.__name__}...')
					if await self._is_page_responsive(self.agent_current_page):
						# self.logger.debug('✅ Confirmed page is responsive')
						pass
					else:
						# Page is unresponsive - handle recovery
						if not reopen_page:
							self.logger.warning(
								'⚠️ Page unresponsive but @require_healthy_browser(reopen_page=False), attempting to continue anyway...'
							)
						else:
							try:
								await self._recover_unresponsive_page(
									func.__name__, timeout_ms=int(self.browser_profile.default_navigation_timeout or 5000) + 5_000
								)
								self.logger.debug(
									f'🤕 Crashed page recovery finished, attempting to continue with {func.__name__}() on {_log_pretty_url(self.agent_current_page.url)}...'
								)
							except Exception as e:
								self.logger.warning(
									f'❌ Crashed page recovery failed, could not run {func.__name__}(), page is stuck unresponsive on {_log_pretty_url(self.agent_current_page.url)}...'
								)
								raise  # Re-raise to let retry decorator / callsite handle it

				return await func(self, *args, **kwargs)

			except Exception as e:
				# Check if this is a TargetClosedError or similar connection error
				if 'TargetClosedError' in str(type(e)) or 'browser has been closed' in str(e):
					self.logger.warning(
						f'✂️ Browser {self._connection_str} disconnected before BrowserSession.{func.__name__}() could run... (error: {type(e).__name__}: {e})'
					)
					self._reset_connection_state()
				# Re-raise all hard errors so the caller can handle them appropriately
				raise

		return wrapper

	return decorator


DEFAULT_BROWSER_PROFILE = BrowserProfile()


@dataclass
class CachedClickableElementHashes:
	"""
	Clickable elements hashes for the last state
	"""

	url: str
	hashes: set[str]


class BrowserSession(BaseModel):
	"""
	Represents an active browser session with a running browser process somewhere.

	Chromium flags should be passed via extra_launch_args.
	Extra Playwright launch options (e.g., handle_sigterm, handle_sigint) can be passed as kwargs to BrowserSession and will be forwarded to the launch() call.
	"""

	model_config = ConfigDict(
		extra='allow',
		validate_assignment=False,
		revalidate_instances='always',
		frozen=False,
		arbitrary_types_allowed=True,
		validate_by_alias=True,
		validate_by_name=True,
	)
	# this class accepts arbitrary extra **kwargs in init because of the extra='allow' pydantic option
	# they are saved on the model, then applied to self.browser_profile via .apply_session_overrides_to_profile()

	# Persistent ID for this browser session
	id: str = Field(default_factory=uuid7str)

	# template profile for the BrowserSession, will be copied at init/validation time, and overrides applied to the copy
	browser_profile: InstanceOf[BrowserProfile] = Field(
		default=DEFAULT_BROWSER_PROFILE,
		description='BrowserProfile() instance containing config for the BrowserSession',
		validation_alias=AliasChoices(
			'profile', 'config', 'new_context_config'
		),  # abbreviations = 'profile', old deprecated names = 'config', 'new_context_config'
	)

	# runtime props/state: these can be passed in as props at init, or get auto-setup by BrowserSession.start()
	wss_url: str | None = Field(
		default=None,
		description='WSS URL of the node.js playwright browser server to connect to, outputted by (await chromium.launchServer()).wsEndpoint()',
	)
	cdp_url: str | None = Field(
		default=None,
		description='CDP URL of the browser to connect to, e.g. http://localhost:9222 or ws://127.0.0.1:9222/devtools/browser/387adf4c-243f-4051-a181-46798f4a46f4',
	)
	browser_pid: int | None = Field(
		default=None,
		description='pid of a running chromium-based browser process to connect to on localhost',
		validation_alias=AliasChoices('chrome_pid'),  # old deprecated name = chrome_pid
	)
	playwright: PlaywrightOrPatchright | None = Field(
		default=None,
		description='Playwright library object returned by: await (playwright or patchright).async_playwright().start()',
		exclude=True,
	)
	browser: Browser | None = Field(
		default=None,
		description='playwright Browser object to use (optional)',
		validation_alias=AliasChoices('playwright_browser'),
		exclude=True,
	)
	browser_context: BrowserContext | None = Field(
		default=None,
		description='playwright BrowserContext object to use (optional)',
		validation_alias=AliasChoices('playwright_browser_context', 'context'),
		exclude=True,
	)

	# runtime state: state that changes during the lifecycle of a BrowserSession(), updated by the methods below
	initialized: bool = Field(
		default=False,
		description='Mark BrowserSession launch/connection as already ready and skip setup (not recommended)',
		validation_alias=AliasChoices('is_initialized'),
	)
	agent_current_page: Page | None = Field(  # mutated by self.create_new_tab(url)
		default=None,
		description='Foreground Page that the agent is focused on',
		validation_alias=AliasChoices('current_page', 'page'),  # alias page= allows passing in a playwright Page object easily
		exclude=True,
	)
	human_current_page: Page | None = Field(  # mutated by self._setup_current_page_change_listeners()
		default=None,
		description='Foreground Page that the human is focused on',
		exclude=True,
	)

	_cached_browser_state_summary: BrowserStateSummary | None = PrivateAttr(default=None)
	_cached_clickable_element_hashes: CachedClickableElementHashes | None = PrivateAttr(default=None)
	_tab_visibility_callback: Any = PrivateAttr(default=None)
	_logger: logging.Logger | None = PrivateAttr(default=None)
	_downloaded_files: list[str] = PrivateAttr(default_factory=list)
	_original_browser_session: Any = PrivateAttr(default=None)  # Reference to prevent GC of the original session when copied
	_owns_browser_resources: bool = PrivateAttr(default=True)  # True if this instance owns and should clean up browser resources
	_auto_download_pdfs: bool = PrivateAttr(default=True)  # Auto-download PDFs when detected
	_subprocess: Any = PrivateAttr(default=None)  # Chrome subprocess reference for error handling

	@model_validator(mode='after')
	def apply_session_overrides_to_profile(self) -> Self:
		"""Apply any extra **kwargs passed to BrowserSession(...) as session-specific config overrides on top of browser_profile"""
		session_own_fields = type(self).model_fields.keys()

		# get all the extra kwarg overrides passed to BrowserSession(...) that are actually
		# config Fields tracked by BrowserProfile, instead of BrowserSession's own args
		profile_overrides = self.model_dump(exclude=set(session_own_fields))

		# FOR REPL DEBUGGING ONLY, NEVER ALLOW CIRCULAR REFERENCES IN REAL CODE:
		# self.browser_profile._in_use_by_session = self

		self.browser_profile = self.browser_profile.model_copy(update=profile_overrides)

		# FOR REPL DEBUGGING ONLY, NEVER ALLOW CIRCULAR REFERENCES IN REAL CODE:
		# self.browser_profile._in_use_by_session = self

		return self

	@property
	def logger(self) -> logging.Logger:
		"""Get instance-specific logger with session ID in the name"""
		if (
			self._logger is None or self.browser_context is None
		):  # keep updating the name pre-init because our id and str(self) can change
			self._logger = logging.getLogger(f'browser_use.{self}')
		return self._logger

	def __repr__(self) -> str:
		is_copy = '©' if self._original_browser_session else '#'
		port_number_or_pid = (
			(self.cdp_url or self.wss_url or str(self.browser_pid) or 'playwright').rsplit(':', 1)[-1].split('/', 1)[0]
		)
		return f'BrowserSession🆂 {self.id[-4:]}:{port_number_or_pid} {is_copy}{str(id(self))[-2:]} ({self._connection_str}, profile={self.browser_profile})'

	def __str__(self) -> str:
		is_copy = '©' if self._original_browser_session else '#'
		port_number_or_pid = (
			(self.cdp_url or self.wss_url or str(self.browser_pid) or 'playwright').rsplit(':', 1)[-1].split('/', 1)[0]
		)
		return f'BrowserSession🆂 {self.id[-4:]}:{port_number_or_pid} {is_copy}{str(id(self))[-2:]}'  # ' 🅟 {str(id(self.agent_current_page))[-2:]}'

	# better to force people to get it from the right object, "only one way to do it" is better python
	# def __getattr__(self, key: str) -> Any:
	# 	"""
	# 	fall back to getting any attrs from the underlying self.browser_profile when not defined on self.
	# 	(extra kwargs passed e.g. BrowserSession(extra_kwarg=124) on init get saved into self.browser_profile on validation,
	# 	so this also allows you to read those: browser_session.extra_kwarg => browser_session.browser_profile.extra_kwarg)
	# 	"""
	# 	return getattr(self.browser_profile, key)

	@observe_debug(ignore_input=True, ignore_output=True, name='browser.session.start')
	async def start(self) -> Self:
		"""
		Starts the browser session by either connecting to an existing browser or launching a new one.
		Precedence order for launching/connecting:
			1. page=Page playwright object, will use its page.context as browser_context
			2. browser_context=PlaywrightBrowserContext object, will use its browser
			3. browser=PlaywrightBrowser object, will use its first available context
			4. browser_pid=int, will connect to a local chromium-based browser via pid
			5. wss_url=str, will connect to a remote playwright browser server via WSS
			6. cdp_url=str, will connect to a remote chromium-based browser via CDP
			7. playwright=Playwright object, will use its chromium instance to launch a new browser
		"""

		# if we're already initialized and the connection is still valid, return the existing session state and start from scratch

		# Use timeout to prevent indefinite waiting on lock acquisition

		# Quick return if already connected
		if self.initialized and await self.is_connected():
			return self

		# Reset if we were initialized but lost connection
		if self.initialized:
			self.logger.warning(f'💔 Browser {self._connection_str} has gone away, attempting to reconnect...')
			self._reset_connection_state()

		try:
			# Setup
			self.browser_profile.detect_display_configuration()
			# Note: prepare_user_data_dir() is called later in _unsafe_setup_new_browser_context()
			# after the temp directory is created. Calling it here is premature.

			# Get playwright object (has its own retry/semaphore)
			await self.setup_playwright()

			# Try to connect/launch browser (each has appropriate retry logic)
			await self._connect_or_launch_browser()

			# Ensure we have a context
			assert self.browser_context, f'Failed to create BrowserContext for browser={self.browser}'

			# Configure browser
			await self._setup_viewports()
			await self._setup_current_page_change_listeners()
			await self._start_context_tracing()

			self.initialized = True
			return self

		except BaseException:
			self.initialized = False
			raise

	@property
	def _connection_str(self) -> str:
		"""Get a logging-ready string describing the connection method e.g. browser=playwright+google-chrome-canary (local)"""
		binary_name = (
			Path(self.browser_profile.executable_path).name.lower().replace(' ', '-').replace('.exe', '')
			if self.browser_profile.executable_path
			else (self.browser_profile.channel or BROWSERUSE_DEFAULT_CHANNEL).name.lower().replace('_', '-').replace(' ', '-')
		)  # Google Chrome Canary.exe -> google-chrome-canary
		driver_name = 'playwright'
		if self.browser_profile.stealth:
			driver_name = 'patchright'
		return (
			f'cdp_url={self.cdp_url}'
			if self.cdp_url
			else f'wss_url={self.wss_url}'
			if self.wss_url
			else f'browser_pid={self.browser_pid}'
			if self.browser_pid
			else f'browser={driver_name}:{binary_name}'
		)

	async def stop(self, _hint: str = '') -> None:
		"""Shuts down the BrowserSession, killing the browser process (only works if keep_alive=False)"""

		# Save cookies to disk if configured
		if self.browser_context:
			try:
				await self.save_storage_state()
			except Exception as e:
				self.logger.warning(f'⚠️ Failed to save auth storage state before stopping: {type(e).__name__}: {e}')

		if self.browser_profile.keep_alive:
			self.logger.info(
				'🕊️ BrowserSession.stop() called but keep_alive=True, leaving the browser running. Use .kill() to force close.'
			)
			return  # nothing to do if keep_alive=True, leave the browser running

		# Only the owner can actually stop the browser
		if not self._owns_browser_resources:
			self.logger.debug(f'🔗 BrowserSession.stop() called on a copy, not closing shared browser resources {_hint}')
			# Still reset our references though
			self._reset_connection_state()
			return

		if self.browser_context or self.browser:
			self.logger.info(f'🛑 Closing {self._connection_str} browser context {_hint} {self.browser or self.browser_context}')

			# Save trace recording if configured
			if self.browser_profile.traces_dir and self.browser_context:
				try:
					await self._save_trace_recording()
				except Exception as e:
					# TargetClosedError is expected when browser has already been closed
					from browser_use.browser.types import TargetClosedError

					if isinstance(e, TargetClosedError):
						self.logger.debug('Browser context already closed, trace may have been saved automatically')
					else:
						self.logger.error(f'❌ Error saving browser context trace: {type(e).__name__}: {e}')

			# Log video/HAR save operations (saved automatically on close)
			if self.browser_profile.record_video_dir:
				self.logger.info(f'🎥 Saving video recording to record_video_dir= {self.browser_profile.record_video_dir}...')
			if self.browser_profile.record_har_path:
				self.logger.info(f'🎥 Saving HAR file to record_har_path= {self.browser_profile.record_har_path}...')

			# Close browser context and browser using retry-decorated methods
			try:
				# IMPORTANT: Close context first to ensure HAR/video files are saved
				await self._close_browser_context()
				await self._close_browser()
			except Exception as e:
				if 'browser has been closed' not in str(e):
					self.logger.warning(f'❌ Error closing browser: {type(e).__name__}: {e}')
			finally:
				# Always clear references to ensure a fresh start next time
				self.browser_context = None
				self.browser = None

		# Kill the chrome subprocess if we started it
		if self.browser_pid:
			try:
				await self._terminate_browser_process(_hint='(stop() called)')
			except psutil.NoSuchProcess:
				self.browser_pid = None
			except (TimeoutError, psutil.TimeoutExpired):
				# If graceful termination failed, force kill
				try:
					proc = psutil.Process(pid=self.browser_pid)
					self.logger.warning(f'⏱️ Process did not terminate gracefully, force killing browser_pid={self.browser_pid}')
					proc.kill()
				except psutil.NoSuchProcess:
					pass
				self.browser_pid = None
			except Exception as e:
				if 'NoSuchProcess' not in type(e).__name__:
					self.logger.debug(f'❌ Error terminating subprocess: {type(e).__name__}: {e}')
				self.browser_pid = None

		# Clean up temporary user data directory
		if self.browser_profile.user_data_dir and Path(self.browser_profile.user_data_dir).name.startswith('browseruse-tmp'):
			shutil.rmtree(self.browser_profile.user_data_dir, ignore_errors=True)

		self._reset_connection_state()

	async def close(self) -> None:
		"""Deprecated: Provides backwards-compatibility with old method Browser().close() and playwright BrowserContext.close()"""
		await self.stop(_hint='(close() called)')

	async def kill(self) -> None:
		"""Stop the BrowserSession even if keep_alive=True"""
		# self.logger.debug(
		# 	f'⏹️ Browser browser_pid={self.browser_pid} user_data_dir= {_log_pretty_path(self.browser_profile.user_data_dir) or "<incognito>"} keep_alive={self.browser_profile.keep_alive} (close() called)'
		# )
		self.browser_profile.keep_alive = False
		await self.stop(_hint='(kill() called)')

		# do not stop self.playwright here as its likely used by other parallel browser_sessions
		# let it be cleaned up by the garbage collector when no refs use it anymore

	async def new_context(self, **kwargs):
		"""Deprecated: Provides backwards-compatibility with old class method Browser().new_context()."""
		# TODO: remove this after >=0.3.0
		return self

	async def __aenter__(self) -> BrowserSession:
		await self.start()
		return self

	def __eq__(self, other: object) -> bool:
		"""Check if two BrowserSession instances are using the same browser."""

		if not isinstance(other, BrowserSession):
			return False

		# Two sessions are considered equal if they're connected to the same browser
		# All three connection identifiers must match
		return self.browser_pid == other.browser_pid and self.cdp_url == other.cdp_url and self.wss_url == other.wss_url

	async def __aexit__(self, exc_type, exc_val, exc_tb):
		# self.logger.debug(
		# 	f'⏹️ Stopping gracefully browser_pid={self.browser_pid} user_data_dir= {_log_pretty_path(self.browser_profile.user_data_dir) or "<incognito>"} keep_alive={self.browser_profile.keep_alive} (context manager exit)'
		# )
		await self.stop(_hint='(context manager exit)')

	def model_copy(self, **kwargs) -> Self:
		"""Create a copy of this BrowserSession that shares the browser resources but doesn't own them.

		This method creates a copy that:
		- Shares the same browser, browser_context, and playwright objects
		- Doesn't own the browser resources (won't close them when garbage collected)
		- Keeps a reference to the original to prevent premature garbage collection
		"""
		# Create the copy using the parent class method
		copy = super().model_copy(**kwargs)

		# The copy doesn't own the browser resources
		copy._owns_browser_resources = False

		# Keep a reference to the original to prevent garbage collection
		copy._original_browser_session = self

		# Manually copy over the excluded fields that are needed for browser connection
		# These fields are excluded in the model config but need to be shared
		copy.playwright = self.playwright
		copy.browser = self.browser
		copy.browser_context = self.browser_context
		copy.agent_current_page = self.agent_current_page
		copy.human_current_page = self.human_current_page
		copy.browser_pid = self.browser_pid

		return copy

	def __del__(self):
		profile = getattr(self, 'browser_profile', None)
		keep_alive = getattr(profile, 'keep_alive', None)
		user_data_dir = getattr(profile, 'user_data_dir', None)
		owns_browser = getattr(self, '_owns_browser_resources', True)
		status = f'🪓 killing pid={self.browser_pid}...' if (self.browser_pid and owns_browser) else '☠️'
		self.logger.debug(
			f'🗑️ Garbage collected BrowserSession 🆂 {self.id[-4:]}.{str(id(self.agent_current_page))[-2:]} ref #{str(id(self))[-4:]} keep_alive={keep_alive} owns_browser={owns_browser} {status}'
		)
		# Only kill browser processes if this instance owns them
		if owns_browser:
			# Avoid keeping references in __del__ that might prevent garbage collection
			try:
				self._kill_child_processes(_hint='(garbage collected)')
			except TimeoutError:
				# Never let __del__ raise Timeout exceptions
				pass

	def _kill_child_processes(self, _hint: str = '') -> None:
		"""Kill any child processes that might be related to the browser"""

		if not self.browser_profile.keep_alive and self.browser_pid:
			try:
				browser_proc = psutil.Process(self.browser_pid)
				try:
					browser_proc.terminate()
					browser_proc.wait(
						timeout=5
					)  # wait up to 5 seconds for the process to exit cleanly and commit its user_data_dir changes
					self.logger.debug(f'🍂 Killed browser subprocess gracefully browser_pid={self.browser_pid} {_hint}')
				except (psutil.NoSuchProcess, psutil.AccessDenied, TimeoutError):
					pass

				# Kill all child processes first (recursive)
				for child in browser_proc.children(recursive=True):
					try:
						# self.logger.debug(f'Force killing child process: {child.pid} ({child.name()})')
						child.kill()
						self.logger.debug(f'☠️ Force-killed hung browser helper subprocess pid={child.pid} {_hint}')
					except (psutil.NoSuchProcess, psutil.AccessDenied):
						pass

				# Kill the main browser process
				# self.logger.debug(f'Force killing browser process: {self.browser_pid}')
				browser_proc.kill()
				self.logger.debug(f'☠️ Force-killed hung browser subprocess browser_pid={self.browser_pid} {_hint}')
			except psutil.NoSuchProcess:
				pass
			except Exception as e:
				self.logger.warning(f'⚠️ Error force-killing browser in BrowserSession.__del__: {type(e).__name__}: {e}')

	@staticmethod
	async def _start_global_playwright_subprocess(is_stealth: bool) -> PlaywrightOrPatchright:
		"""Create and return a new playwright or patchright node.js subprocess / API connector"""
		global GLOBAL_PLAYWRIGHT_API_OBJECT, GLOBAL_PATCHRIGHT_API_OBJECT
		global GLOBAL_PLAYWRIGHT_EVENT_LOOP, GLOBAL_PATCHRIGHT_EVENT_LOOP

		try:
			current_loop = asyncio.get_running_loop()
		except RuntimeError:
			current_loop = None

		if is_stealth:
			GLOBAL_PATCHRIGHT_API_OBJECT = await async_patchright().start()
			GLOBAL_PATCHRIGHT_EVENT_LOOP = current_loop
			return GLOBAL_PATCHRIGHT_API_OBJECT
		else:
			GLOBAL_PLAYWRIGHT_API_OBJECT = await async_playwright().start()
			GLOBAL_PLAYWRIGHT_EVENT_LOOP = current_loop
			return GLOBAL_PLAYWRIGHT_API_OBJECT

	async def _unsafe_get_or_start_playwright_object(self) -> PlaywrightOrPatchright:
		"""Get existing or create new global playwright object with proper locking."""
		global GLOBAL_PLAYWRIGHT_API_OBJECT, GLOBAL_PATCHRIGHT_API_OBJECT
		global GLOBAL_PLAYWRIGHT_EVENT_LOOP, GLOBAL_PATCHRIGHT_EVENT_LOOP

		# Get current event loop
		try:
			current_loop = asyncio.get_running_loop()
		except RuntimeError:
			current_loop = None

		is_stealth = self.browser_profile.stealth
		driver_name = 'patchright' if is_stealth else 'playwright'
		global_api_object = GLOBAL_PATCHRIGHT_API_OBJECT if is_stealth else GLOBAL_PLAYWRIGHT_API_OBJECT
		global_event_loop = GLOBAL_PATCHRIGHT_EVENT_LOOP if is_stealth else GLOBAL_PLAYWRIGHT_EVENT_LOOP

		# Check if we need to create or recreate the global object
		should_recreate = False

		if global_api_object and global_event_loop != current_loop:
			self.logger.debug(
				f'Detected event loop change. Previous {driver_name} instance was created in a different event loop. '
				'Creating new instance to avoid disconnection when the previous loop closes.'
			)
			should_recreate = True

		# Also check if the object exists but is no longer functional
		if global_api_object and not should_recreate:
			try:
				# Try to access the chromium property to verify the object is still valid
				_ = global_api_object.chromium.executable_path
			except Exception as e:
				self.logger.debug(f'Detected invalid {driver_name} instance: {type(e).__name__}. Creating new instance.')
				should_recreate = True

		# If we already have a valid object, use it
		if global_api_object and not should_recreate:
			return global_api_object

		# Create new playwright object
		return await self._start_global_playwright_subprocess(is_stealth=is_stealth)

	@retry(wait=1, retries=2, timeout=45, semaphore_limit=1, semaphore_scope='self', semaphore_lax=False)
	async def _close_browser_context(self) -> None:
		"""Close browser context with retry logic."""
		await self._unsafe_close_browser_context()

	async def _unsafe_close_browser_context(self) -> None:
		"""Unsafe browser context close logic without retry protection."""
		if self.browser_context:
			await self.browser_context.close()
			self.browser_context = None

	@retry(wait=1, retries=2, timeout=10, semaphore_limit=1, semaphore_scope='self', semaphore_lax=False)
	async def _close_browser(self) -> None:
		"""Close browser instance with retry logic."""
		await self._unsafe_close_browser()

	async def _unsafe_close_browser(self) -> None:
		"""Unsafe browser close logic without retry protection."""
		if self.browser and self.browser.is_connected():
			await self.browser.close()
			self.browser = None

	@retry(
		wait=0.5,
		retries=3,
		timeout=5,
		semaphore_limit=1,
		semaphore_scope='self',
		semaphore_lax=True,
		retry_on=(TimeoutError, psutil.TimeoutExpired),  # Only retry on timeouts, not NoSuchProcess
	)
	async def _terminate_browser_process(self, _hint: str = '') -> None:
		"""Terminate browser process with retry logic."""
		await self._unsafe_terminate_browser_process(_hint='(terminate() called)')

	async def _unsafe_terminate_browser_process(self, _hint: str = '') -> None:
		"""Unsafe browser process termination without retry protection."""
		if self.browser_pid:
			try:
				proc = psutil.Process(pid=self.browser_pid)
				cmdline = proc.cmdline()
				executable_path = cmdline[0] if cmdline else 'unknown'
				self.logger.info(f' ↳ Killing browser_pid={self.browser_pid} {_log_pretty_path(executable_path)} {_hint}')

				# Try graceful termination first
				proc.terminate()
				self._kill_child_processes(_hint=_hint)
				await asyncio.to_thread(proc.wait, timeout=4)
			except psutil.NoSuchProcess:
				# Process already gone, that's fine
				pass
			finally:
				self.browser_pid = None

	@retry(wait=0.5, retries=2, timeout=30, semaphore_limit=1, semaphore_scope='self', semaphore_lax=True)
	async def _save_trace_recording(self) -> None:
		"""Save browser trace recording."""
		if self.browser_profile.traces_dir and self.browser_context is not None:
			traces_path = Path(self.browser_profile.traces_dir)
			if traces_path.suffix:
				# Path has extension, use as-is (user specified exact file path)
				final_trace_path = traces_path
			else:
				# Path has no extension, treat as directory and create filename
				trace_filename = f'BrowserSession_{self.id}.zip'
				final_trace_path = traces_path / trace_filename

			self.logger.info(f'🎥 Saving browser_context trace to {final_trace_path}...')
			await self.browser_context.tracing.stop(path=str(final_trace_path))

	@observe_debug(ignore_input=True, ignore_output=True, name='connect_or_launch_browser')
	async def _connect_or_launch_browser(self) -> None:
		"""Try all connection methods in order of precedence."""
		# Try connecting via passed objects first
		await self.setup_browser_via_passed_objects()
		if self.browser_context:
			return

		# Try connecting via browser PID
		await self.setup_browser_via_browser_pid()
		if self.browser_context:
			return

		# Try connecting via WSS URL
		await self.setup_browser_via_wss_url()
		if self.browser_context:
			return

		# Try connecting via CDP URL
		await self.setup_browser_via_cdp_url()
		if self.browser_context:
			return

		# Launch new browser as last resort
		await self.setup_new_browser_context()

	# Removed _take_screenshot_hybrid - merged into take_screenshot

	@observe_debug(ignore_input=True, ignore_output=True, name='setup_playwright')
	@retry(
		wait=1,
		retries=3,
		timeout=10,
		semaphore_limit=1,
		semaphore_name='playwright_global_object',
		semaphore_scope='global',
		semaphore_lax=False,
		semaphore_timeout=5,  # 5s to wait for global playwright object
	)
	async def setup_playwright(self) -> None:
		"""
		Set up playwright library client object: usually the result of (await async_playwright().start())
		Override to customize the set up of the playwright or patchright library object
		"""
		is_stealth = self.browser_profile.stealth

		# Configure browser channel based on stealth mode
		if is_stealth:
			# use patchright + chrome when stealth=True
			self.browser_profile.channel = self.browser_profile.channel or BrowserChannel.CHROME
			self.logger.info(f'🕶️ Activated stealth mode using patchright {self.browser_profile.channel.name.lower()} browser...')
		else:
			# use playwright + chromium by default
			self.browser_profile.channel = self.browser_profile.channel or BrowserChannel.CHROMIUM

		# Get or create the global playwright object
		self.playwright = self.playwright or await self._unsafe_get_or_start_playwright_object()

		# Log stealth best-practices warnings if applicable
		if is_stealth:
			if self.browser_profile.channel and self.browser_profile.channel != BrowserChannel.CHROME:
				self.logger.info(
					' 🪄 For maximum stealth, BrowserSession(...) should be passed channel=None or BrowserChannel.CHROME'
				)
			if not self.browser_profile.user_data_dir:
				self.logger.info(' 🪄 For maximum stealth, BrowserSession(...) should be passed a persistent user_data_dir=...')
			if self.browser_profile.headless or not self.browser_profile.no_viewport:
				self.logger.info(' 🪄 For maximum stealth, BrowserSession(...) should be passed headless=False & viewport=None')

		# register a shutdown hook to stop the shared global playwright node.js client when the program exits (if an event loop is still running)
		def shudown_playwright():
			if not self.playwright:
				return
			try:
				loop = asyncio.get_running_loop()
				self.logger.debug('🛑 Shutting down shared global playwright node.js client')
				task = loop.create_task(self.playwright.stop())
				if hasattr(task, '_log_destroy_pending'):
					task._log_destroy_pending = False  # type: ignore
			except Exception:
				pass
			self.playwright = None

		atexit.register(shudown_playwright)

	async def setup_browser_via_passed_objects(self) -> None:
		"""Override to customize the set up of the connection to an existing browser"""

		# 1. check for a passed Page object, if present, it always takes priority, set browser_context = page.context
		if self.agent_current_page:
			try:
				# Test if the page is still usable by evaluating simple JS
				await self.agent_current_page.evaluate('() => true')
				self.browser_context = self.agent_current_page.context
			except Exception:
				# Page is closed or unusable, clear it
				self.agent_current_page = None
				self.browser_context = None

		# 2. Check if the current browser connection is valid, if not clear the invalid objects
		if self.browser_context:
			try:
				# Try to access a property that would fail if the context is closed
				_ = self.browser_context.pages
				# Additional check: verify the browser is still connected
				if self.browser_context.browser and not self.browser_context.browser.is_connected():
					self.browser_context = None
			except Exception:
				# Context is closed, clear it
				self.browser_context = None

		# 3. if we have a browser object but it's disconnected, clear it and the context because we cant use either
		if self.browser and not self.browser.is_connected():
			if self.browser_context and (self.browser_context.browser is self.browser):
				self.browser_context = None
			self.browser = None

		# 4. if we have a context now, it always takes precedence, set browser = context.browser, otherwise use the passed browser
		browser_from_context = self.browser_context and self.browser_context.browser
		if browser_from_context and browser_from_context.is_connected():
			self.browser = browser_from_context

		if self.browser or self.browser_context:
			self.logger.info(f'🎭 Connected to existing user-provided browser: {self.browser_context}')
			self._set_browser_keep_alive(True)  # we connected to an existing browser, dont kill it at the end

	async def setup_browser_via_browser_pid(self) -> None:
		"""if browser_pid is provided, calcuclate its CDP URL by looking for --remote-debugging-port=... in its CLI args, then connect to it"""

		if self.browser or self.browser_context:
			return  # already connected to a browser
		if not self.browser_pid:
			return  # no browser_pid provided, nothing to do

		# check that browser_pid process is running, otherwise we cannot connect to it
		try:
			chrome_process = psutil.Process(pid=self.browser_pid)
			if not chrome_process.is_running():
				self.logger.warning(f'⚠️ Expected Chrome process with pid={self.browser_pid} is not running')
				return
			args = chrome_process.cmdline()
		except psutil.NoSuchProcess:
			self.logger.warning(f'⚠️ Expected Chrome process with pid={self.browser_pid} not found, unable to (re-)connect')
			return
		except Exception as e:
			self.browser_pid = None
			self.logger.warning(f'⚠️ Error accessing chrome process with pid={self.browser_pid}: {type(e).__name__}: {e}')
			return

		# check that browser_pid process is exposing a debug port we can connect to, otherwise we cannot connect to it
		debug_port = next((arg for arg in args if arg.startswith('--remote-debugging-port=')), '').split('=')[-1].strip()
		# self.logger.debug(f'👾 Found Chrome subprocess browser_pid={self.browser_pid} open CDP port: --remote-debugging-port={debug_port}')
		if not debug_port:
			# provided pid is unusable, it's either not running or doesnt have an open debug port we can connect to
			if '--remote-debugging-pipe' in args:
				self.logger.error(
					f'❌ Found --remote-debugging-pipe in browser launch args for browser_pid={self.browser_pid} but it was started by a different BrowserSession, cannot connect to it'
				)
			else:
				self.logger.error(
					f'❌ Could not find --remote-debugging-port=... to connect to in browser launch args for browser_pid={self.browser_pid}: {" ".join(args)}'
				)
			self.browser_pid = None
			return

		self.cdp_url = self.cdp_url or f'http://127.0.0.1:{debug_port}/'

		# Wait for CDP port to become available (Chrome might still be starting)
		import httpx

		# Add initial delay to give Chrome time to start up before first check
		await asyncio.sleep(2)

		async with httpx.AsyncClient() as client:
			for i in range(30):  # 30 second timeout
				# First check if the Chrome process has exited
				try:
					chrome_process = psutil.Process(pid=self.browser_pid)
					if not chrome_process.is_running():
						# If we have a subprocess reference, try to get stderr
						if hasattr(self, '_subprocess') and self._subprocess:
							stderr_output = ''
							if self._subprocess.stderr:
								try:
									stderr_bytes = await self._subprocess.stderr.read()
									stderr_output = stderr_bytes.decode('utf-8', errors='replace')
								except Exception:
									pass
							if 'Failed parsing extensions' in stderr_output:
								self.logger.error(f'❌ Chrome process {self.browser_pid} exited: Failed parsing extensions')
								raise RuntimeError('Failed parsing extensions: Chrome profile incompatibility detected')
							elif 'SingletonLock' in stderr_output or 'ProcessSingleton' in stderr_output:
								# Chrome exited due to singleton lock
								self._fallback_to_temp_profile('Chrome process exit due to SingletonLock')
								# Kill the subprocess and retry with new profile
								try:
									self._subprocess.terminate()
									await self._subprocess.wait()
								except Exception:
									pass
								self.browser_pid = None
								# Retry with the new temp directory
								await self._unsafe_setup_new_browser_context()
								return
							else:
								# Chrome exited for unknown reason, try fallback to temp profile
								self.logger.warning(
									f'⚠️ Chrome process {self.browser_pid} exited unexpectedly. Error: {stderr_output[:500] if stderr_output else "No error output"}'
								)
								self._fallback_to_temp_profile('Chrome process exit with unknown error')
								# Kill the subprocess and retry with new profile
								try:
									self._subprocess.terminate()
									await self._subprocess.wait()
								except Exception:
									pass
								self.browser_pid = None
								# Retry with the new temp directory
								await self._unsafe_setup_new_browser_context()
								return
						self.logger.error(f'❌ Chrome process {self.browser_pid} exited unexpectedly')
						self.browser_pid = None
						return
				except psutil.NoSuchProcess:
					self.logger.error(f'❌ Chrome process {self.browser_pid} no longer exists')
					self.browser_pid = None
					return

				try:
					response = await client.get(f'{self.cdp_url}json/version', timeout=1.0)
					if response.status_code == 200:
						# self.logger.debug(f'✅ Chrome CDP port {debug_port} is ready')
						break
				except (httpx.ConnectError, httpx.TimeoutException):
					if i == 0:
						self.logger.debug(f'⏳ Waiting for Chrome CDP port {debug_port} to become available...')
					await asyncio.sleep(1)
			else:
				self.logger.error(f'❌ Chrome CDP port {debug_port} did not become available after 30 seconds')
				self.browser_pid = None
				return

		# Determine if this is a newly spawned subprocess or an existing process
		if hasattr(self, '_subprocess') and self._subprocess and self._subprocess.pid == self.browser_pid:
			self.logger.info(
				f'🌎 Connecting to newly spawned browser via CDP {self.cdp_url} -> browser_pid={self.browser_pid} (local)'
			)
		else:
			self.logger.info(
				f'🌎 Connecting to existing browser via CDP  {self.cdp_url} -> browser_pid={self.browser_pid} (local)'
			)
		assert self.playwright is not None, 'playwright instance is None'
		self.browser = self.browser or await self.playwright.chromium.connect_over_cdp(
			self.cdp_url,
			**self.browser_profile.kwargs_for_connect().model_dump(),
		)
		self._set_browser_keep_alive(True)  # we connected to an existing browser, dont kill it at the end

	async def setup_browser_via_wss_url(self) -> None:
		"""check for a passed wss_url, connect to a remote playwright browser server via WSS"""

		if self.browser or self.browser_context:
			return  # already connected to a browser
		if not self.wss_url:
			return  # no wss_url provided, nothing to do

		self.logger.info(
			f'🌎 Connecting to existing playwright node.js browser server over WSS: {self.wss_url} -> (remote playwright)'
		)
		assert self.playwright is not None, 'playwright instance is None'
		self.browser = self.browser or await self.playwright.chromium.connect(
			self.wss_url,
			**self.browser_profile.kwargs_for_connect().model_dump(),
		)
		self._set_browser_keep_alive(True)  # we connected to an existing browser, dont kill it at the end

	async def setup_browser_via_cdp_url(self) -> None:
		"""check for a passed cdp_url, connect to a remote chromium-based browser via CDP"""

		if self.browser or self.browser_context:
			return  # already connected to a browser
		if not self.cdp_url:
			return  # no cdp_url provided, nothing to do

		self.logger.info(f'🌎 Connecting to existing chromium-based browser via CDP: {self.cdp_url} -> (remote browser)')
		assert self.playwright is not None, 'playwright instance is None'
		self.browser = self.browser or await self.playwright.chromium.connect_over_cdp(
			self.cdp_url,
			**self.browser_profile.kwargs_for_connect().model_dump(),
		)
		self._set_browser_keep_alive(True)  # we connected to an existing browser, dont kill it at the end

	@retry(wait=1, retries=2, timeout=45, semaphore_limit=1, semaphore_scope='self', semaphore_lax=False)
	async def setup_new_browser_context(self) -> None:
		"""Launch a new browser and browser_context"""
		# Double-check after semaphore acquisition to prevent duplicate browser launches
		if self.browser_context:
			try:
				# Check if context is still valid and has pages
				if self.browser_context.pages and not all(page.is_closed() for page in self.browser_context.pages):
					# self.logger.debug('Browser context already exists after semaphore acquisition, skipping launch')
					return
			except Exception:
				# If we can't check pages, assume context is invalid and continue with launch
				pass
		await self._unsafe_setup_new_browser_context()

	async def _unsafe_setup_new_browser_context(self) -> None:
		"""Unsafe browser context setup without retry protection."""

		# if we have a browser object but no browser_context, use the first context discovered or make a new one
		if self.browser and not self.browser_context:
			# If HAR recording or video recording is requested, we need to create a new context with recording enabled
			# Cannot reuse existing context as recording must be configured at context creation
			if (self.browser_profile.record_har_path or self.browser_profile.record_video_dir) and self.browser.contexts:
				recording_types = []
				if self.browser_profile.record_har_path:
					recording_types.append('HAR')
				if self.browser_profile.record_video_dir:
					recording_types.append('video')
				self.logger.info(
					f'🎥 Creating new browser_context with {" and ".join(recording_types)} recording enabled (cannot reuse existing context)'
				)
				self.browser_context = await self.browser.new_context(
					**self.browser_profile.kwargs_for_new_context().model_dump(mode='json')
				)
			elif self.browser.contexts:
				self.browser_context = self.browser.contexts[0]
				# Check if this is a newly spawned subprocess
				if hasattr(self, '_subprocess') and self._subprocess and self._subprocess.pid == self.browser_pid:
					self.logger.debug(f'👤 Using default browser_context opened in newly spawned browser: {self.browser_context}')
				else:
					self.logger.info(f'👤 Using first browser_context found in existing browser: {self.browser_context}')
			else:
				self.browser_context = await self.browser.new_context(
					**self.browser_profile.kwargs_for_new_context().model_dump(mode='json')
				)
				storage_info = (
					f' + loaded storage_state={len(self.browser_profile.storage_state) if self.browser_profile.storage_state else 0} cookies'
					if self.browser_profile.storage_state and isinstance(self.browser_profile.storage_state, dict)
					else ''
				)
				self.logger.info(
					f'🌎 Created new empty browser_context in existing browser{storage_info}: {self.browser_context}'
				)

		# if we still have no browser_context by now, launch a new local one using launch_persistent_context()
		if not self.browser_context:
			assert self.browser_profile.channel is not None, 'browser_profile.channel is None'
			self.logger.info(
				f'🎭 Launching new local browser '
				f'{str(type(self.playwright).__module__).split(".")[0]}:{self.browser_profile.channel.name.lower()} keep_alive={self.browser_profile.keep_alive or False} '
				f'user_data_dir= {_log_pretty_path(self.browser_profile.user_data_dir) or "<incognito>"}'
			)

			# if no user_data_dir is provided, generate a unique one for this temporary browser_context (will be used to uniquely identify the browser_pid later)
			if not self.browser_profile.user_data_dir:
				# self.logger.debug('🌎 Launching local browser in incognito mode')
				# if no user_data_dir is provided, generate a unique one for this temporary browser_context (will be used to uniquely identify the browser_pid later)
				self.browser_profile.user_data_dir = self.browser_profile.user_data_dir or Path(
					tempfile.mkdtemp(prefix='browseruse-tmp-')
				)
			# If we're reconnecting and using a temp directory, create a new one
			# This avoids conflicts with the previous browser process that might still be shutting down
			elif self.browser_profile.user_data_dir and Path(self.browser_profile.user_data_dir).name.startswith(
				'browseruse-tmp-'
			):
				old_dir = self.browser_profile.user_data_dir
				self.browser_profile.user_data_dir = Path(tempfile.mkdtemp(prefix='browseruse-tmp-'))
				self.logger.debug(
					f'🗑️ Cleaning up old tmp user_data_dir= {_log_pretty_path(old_dir)} and using fresh one:{_log_pretty_path(self.browser_profile.user_data_dir)}'
				)
				try:
					shutil.rmtree(old_dir)
				except Exception:
					self.logger.warning(f'🗑️ Failed to cleanup old tmp user_data_dir= {_log_pretty_path(old_dir)}')

			# user data dir was provided, prepare it for use (handles conflicts automatically)
			self.prepare_user_data_dir()

			# if a user_data_dir is provided, launch Chrome as subprocess then connect via CDP
			try:
				async with asyncio.timeout(self.browser_profile.timeout / 1000):
					try:
						assert self.playwright is not None, 'playwright instance is None'

						# Find an available port for remote debugging
						import socket

						with socket.socket(socket.AF_INET, socket.SOCK_STREAM) as s:
							s.bind(('127.0.0.1', 0))
							s.listen(1)
							debug_port = s.getsockname()[1]

						# Get chromium executable path from browser profile or fall back to to playwright default
						chromium_path = self.browser_profile.executable_path or self.playwright.chromium.executable_path

						# Build chrome launch command with all args
						chrome_args = self.browser_profile.get_args()

						# Add/replace remote-debugging-port with our chosen port
						final_args = []
						for arg in chrome_args:
							if not arg.startswith('--remote-debugging-port='):
								final_args.append(arg)
						final_args.extend(
							[
								f'--remote-debugging-port={debug_port}',
								f'--user-data-dir={self.browser_profile.user_data_dir}',
							]
						)

						# Build final command
						chrome_launch_cmd = [chromium_path] + final_args

						# Launch chrome as subprocess
						self.logger.info(
							f' ↳ Spawning Chrome subprocess listening on CDP http://127.0.0.1:{debug_port}/ with user_data_dir= {_log_pretty_path(self.browser_profile.user_data_dir)}'
						)
						process = await asyncio.create_subprocess_exec(
							*chrome_launch_cmd,
							stdout=asyncio.subprocess.PIPE,
							stderr=asyncio.subprocess.PIPE,
						)

						# Store the subprocess reference for error handling
						self._subprocess = process

						# Store the browser PID
						self.browser_pid = process.pid
						self._set_browser_keep_alive(False)  # We launched it, so we should close it
						# self.logger.debug(f'👶 Chrome subprocess launched with browser_pid={process.pid}')

						# Use the existing setup_browser_via_browser_pid method to connect
						# It will wait for the CDP port to become available
						await self.setup_browser_via_browser_pid()

						# If connection failed, browser will be None
						if not self.browser:
							# Try to get error info from the process
							if process.returncode is not None:
								# Chrome exited, try to read stderr for error message
								stderr_output = ''
								if process.stderr:
									try:
										stderr_bytes = await process.stderr.read()
										stderr_output = stderr_bytes.decode('utf-8', errors='replace')
									except Exception:
										pass

								# Check for common Chrome errors
								if 'Failed parsing extensions' in stderr_output:
									raise RuntimeError(
										f'Failed parsing extensions: Chrome profile incompatibility detected. Chrome exited with code {process.returncode}'
									)
								elif 'SingletonLock' in stderr_output or 'ProcessSingleton' in stderr_output:
									raise RuntimeError(f'SingletonLock error: {stderr_output[:500]}')
								else:
									# For any other error, log it and raise to trigger fallback
									self.logger.warning(
										f'⚠️ Chrome subprocess exited with code {process.returncode}. Error: {stderr_output[:500] if stderr_output else "No error output"}'
									)
									raise RuntimeError(
										f'Chrome subprocess exited with code {process.returncode}. Error output: {stderr_output[:500] if stderr_output else "No error output"}'
									)
							else:
								# Kill the subprocess if it's still running but we couldn't connect
								try:
									process.terminate()
									await process.wait()
								except Exception:
									pass
								raise RuntimeError(f'Failed to connect to Chrome subprocess on port {debug_port}')

					except Exception as e:
						# Check if it's a SingletonLock error or Chrome subprocess exit error
						if (
							'SingletonLock' in str(e)
							or 'ProcessSingleton' in str(e)
							or 'Chrome subprocess exited' in str(e)
							or isinstance(e, RuntimeError)
						):
							# Fall back to temporary directory
							reason = (
								'Chrome launch error due to SingletonLock'
								if 'SingletonLock' in str(e)
								else 'Chrome subprocess failed to start'
							)
							self._fallback_to_temp_profile(reason)
							# Kill the failed subprocess if it exists
							if hasattr(self, '_subprocess') and self._subprocess:
								try:
									self._subprocess.terminate()
									await self._subprocess.wait()
								except Exception:
									pass
							# Retry the launch with the new temporary directory
							await self._unsafe_setup_new_browser_context()
							return
						# Re-raise if not a timeout
						elif not isinstance(e, asyncio.TimeoutError):
							raise
			except TimeoutError:
				self.logger.warning(
					'Browser operation timed out. This may indicate the playwright instance is invalid due to event loop changes. '
					'Recreating playwright instance and retrying...'
				)
				# Force recreation of the playwright object
				self.playwright = await self._start_global_playwright_subprocess(is_stealth=self.browser_profile.stealth)
				# Retry the whole subprocess launch
				await self._unsafe_setup_new_browser_context()
				return
			except Exception as e:
				# Check if it's a SingletonLock error from the subprocess
				if 'SingletonLock' in str(e) or 'ProcessSingleton' in str(e):
					# Fall back to temporary directory
					self._fallback_to_temp_profile('Chrome launch error due to SingletonLock')
					# Retry the launch with the new temporary directory
					await self._unsafe_setup_new_browser_context()
					return

				# show a nice logger hint explaining what went wrong with the user_data_dir
				# calculate the version of the browser that the user_data_dir is for, and the version of the browser we are running with
				user_data_dir_chrome_version = '???'
				test_browser_version = '???'
				try:
					# user_data_dir is corrupted or unreadable because it was migrated to a newer version of chrome than we are running with
					user_data_dir_chrome_version = (Path(self.browser_profile.user_data_dir) / 'Last Version').read_text().strip()
				except Exception:
					pass  # let the logger below handle it
				try:
					assert self.playwright is not None, 'playwright instance is None'
					test_browser = await self.playwright.chromium.launch(headless=True)
					test_browser_version = test_browser.version
					await test_browser.close()
				except Exception:
					pass

				# failed to parse extensions == most common error text when user_data_dir is corrupted / has an unusable schema
				reason = 'due to bad' if 'Failed parsing extensions' in str(e) else 'for unknown reason with'
				driver = str(type(self.playwright).__module__).split('.')[0].lower()
				browser_channel = (
					Path(self.browser_profile.executable_path).name.replace(' ', '-').replace('.exe', '').lower()
					if self.browser_profile.executable_path
					else (self.browser_profile.channel or BROWSERUSE_DEFAULT_CHANNEL).name.lower()
				)
				self.logger.error(
					f'❌ Launching new local browser {driver}:{browser_channel} (v{test_browser_version}) failed!'
					f'\n\tFailed {reason} user_data_dir= {_log_pretty_path(self.browser_profile.user_data_dir)} (created with v{user_data_dir_chrome_version})'
					'\n\tTry using a different browser version/channel or delete the user_data_dir to start over with a fresh profile.'
					'\n\t(can happen if different versions of Chrome/Chromium/Brave/etc. tried to share one dir)'
					f'\n\n{type(e).__name__} {e}'
				)
				raise

		# Only restore browser from context if it's connected, otherwise keep it None to force new launch
		browser_from_context = self.browser_context and self.browser_context.browser
		if browser_from_context and browser_from_context.is_connected():
			self.browser = browser_from_context
		# ^ self.browser can unfortunately still be None at the end ^
		# playwright does not give us a browser object at all when we use launch_persistent_context()!

		# PID detection is no longer needed since we get PIDs directly from subprocesses or passed objects

		if self.browser:
			assert self.browser.is_connected(), (
				f'Browser is not connected, did the browser process crash or get killed? (connection method: {self._connection_str})'
			)
			# Only log final connection if we didn't already log it via setup_browser_via_browser_pid
			if not (hasattr(self, '_subprocess') and self._subprocess and self._subprocess.pid == self.browser_pid):
				self.logger.debug(f'🪢 Browser {self._connection_str} connected {self.browser or self.browser_context}')
		elif self.browser_context and not self.browser:
			# For launch_persistent_context case where we don't get a browser object
			self.logger.debug(f'🪢 Browser context {self._connection_str} connected {self.browser_context}')

		assert self.browser_context, (
			f'{self} Failed to create a playwright BrowserContext {self.browser_context} for browser={self.browser}'
		)

		# self.logger.debug('Setting up init scripts in browser')

		init_script = """
			// check to make sure we're not inside the PDF viewer
			window.isPdfViewer = !!document?.body?.querySelector('body > embed[type="application/pdf"][width="100%"]')
			if (!window.isPdfViewer) {

				// Permissions
				const originalQuery = window.navigator.permissions.query;
				window.navigator.permissions.query = (parameters) => (
					parameters.name === 'notifications' ?
						Promise.resolve({ state: Notification.permission }) :
						originalQuery(parameters)
				);
				(() => {
					if (window._eventListenerTrackerInitialized) return;
					window._eventListenerTrackerInitialized = true;

					const originalAddEventListener = EventTarget.prototype.addEventListener;
					const eventListenersMap = new WeakMap();

					EventTarget.prototype.addEventListener = function(type, listener, options) {
						if (typeof listener === "function") {
							let listeners = eventListenersMap.get(this);
							if (!listeners) {
								listeners = [];
								eventListenersMap.set(this, listeners);
							}

							listeners.push({
								type,
								listener,
								listenerPreview: listener.toString().slice(0, 100),
								options
							});
						}

						return originalAddEventListener.call(this, type, listener, options);
					};

					window.getEventListenersForNode = (node) => {
						const listeners = eventListenersMap.get(node) || [];
						return listeners.map(({ type, listenerPreview, options }) => ({
							type,
							listenerPreview,
							options
						}));
					};
				})();
			}
		"""

		# Expose anti-detection scripts
		try:
			await self.browser_context.add_init_script(init_script)
		except Exception as e:
			if 'Target page, context or browser has been closed' in str(e):
				self.logger.warning('⚠️ Browser context was closed before init script could be added')
				# Reset connection state since browser is no longer valid
				self._reset_connection_state()
			else:
				raise

		if self.browser_profile.stealth and not isinstance(self.playwright, Patchright):
			self.logger.warning('⚠️ Failed to set up stealth mode. (...) got normal playwright objects as input.')

	# async def _fork_locked_user_data_dir(self) -> None:
	# 	"""Fork an in-use user_data_dir by cloning it to a new location to allow a second browser to use it"""
	# 	# TODO: implement copy-on-write using overlayfs or zfs or something
	# 	suffix_num = str(self.browser_profile.user_data_dir).rsplit('.', 1)[-1] or '1'
	# 	suffix_num = int(suffix_num) if suffix_num.isdigit() else 1
	# 	dir_name = self.browser_profile.user_data_dir.name
	# 	incremented_name = dir_name.replace(f'.{suffix_num}', f'.{suffix_num + 1}')
	# 	fork_path = self.browser_profile.user_data_dir.parent / incremented_name

	# 	# keep incrementing the suffix_num until we find a path that doesn't exist
	# 	while fork_path.exists():
	# 		suffix_num += 1
	# 		fork_path = self.browser_profile.user_data_dir.parent / (dir_name.rsplit('.', 1)[0] + f'.{suffix_num}')

	# 	# use shutil to recursively copy the user_data_dir to a new location
	# 	shutil.copytree(
	# 		str(self.browser_profile.user_data_dir),
	# 		str(fork_path),
	# 		symlinks=True,
	# 		ignore_dangling_symlinks=True,
	# 		dirs_exist_ok=False,
	# 	)
	# 	self.browser_profile.user_data_dir = fork_path
	# 	self.browser_profile.prepare_user_data_dir()

	@observe_debug(ignore_input=True, ignore_output=True, name='setup_current_page_change_listeners')
	async def _setup_current_page_change_listeners(self) -> None:
		# Uses a combination of:
		# - visibilitychange events
		# - window focus/blur events
		# - pointermove events

		# This annoying multi-method approach is needed for more reliable detection across browsers because playwright provides no API for this.

		# TODO: pester the playwright team to add a new event that fires when a headful tab is focused.
		# OR implement a browser-use chrome extension that acts as a bridge to the chrome.tabs API.

		#         - https://github.com/microsoft/playwright/issues/1290
		#         - https://github.com/microsoft/playwright/issues/2286
		#         - https://github.com/microsoft/playwright/issues/3570
		#         - https://github.com/microsoft/playwright/issues/13989

		# set up / detect foreground page
		assert self.browser_context is not None, 'BrowserContext object is not set'
		pages = self.browser_context.pages
		foreground_page = None
		if pages:
			foreground_page = pages[0]
			self.logger.debug(
				f'👁️‍🗨️ Found {len(pages)} existing tabs in browser, Agent 🅰 {self.id[-4:]} is on Page 🅟 {str(id(foreground_page))[-2:]}: {_log_pretty_url(foreground_page.url)}'  # type: ignore
			)
		else:
			foreground_page = await self.browser_context.new_page()
			pages = [foreground_page]
			self.logger.debug('➕ Opened new tab in empty browser context...')

		self.agent_current_page = self.agent_current_page or foreground_page
		self.human_current_page = self.human_current_page or foreground_page
		# self.logger.debug('About to define _BrowserUseonTabVisibilityChange callback')

		def _BrowserUseonTabVisibilityChange(source: dict[str, Page]):
			"""hook callback fired when init script injected into a page detects a focus event"""
			new_page = source['page']

			# Update human foreground tab state
			old_foreground = self.human_current_page
			assert self.browser_context is not None, 'BrowserContext object is not set'
			assert old_foreground is not None, 'Old foreground page is not set'
			old_tab_idx = self.browser_context.pages.index(old_foreground)  # type: ignore
			self.human_current_page = new_page
			new_tab_idx = self.browser_context.pages.index(new_page)  # type: ignore

			# Log before and after for debugging
			old_url = old_foreground and old_foreground.url or 'about:blank'
			new_url = new_page and new_page.url or 'about:blank'
			agent_url = self.agent_current_page and self.agent_current_page.url or 'about:blank'
			agent_tab_idx = self.browser_context.pages.index(self.agent_current_page)  # type: ignore
			if old_url != new_url:
				self.logger.info(
					f'👁️ Foregound tab changed by human from [{old_tab_idx}]{_log_pretty_url(old_url)} '
					f'➡️ [{new_tab_idx}]{_log_pretty_url(new_url)} '
					f'(agent will stay on [{agent_tab_idx}]{_log_pretty_url(agent_url)})'
				)

		# Store the callback so we can potentially clean it up later
		self._tab_visibility_callback = _BrowserUseonTabVisibilityChange

		# self.logger.info('About to call expose_binding')
		try:
			await self.browser_context.expose_binding('_BrowserUseonTabVisibilityChange', _BrowserUseonTabVisibilityChange)
			# self.logger.debug('window._BrowserUseonTabVisibilityChange binding attached via browser_context')
		except Exception as e:
			if 'Function "_BrowserUseonTabVisibilityChange" has been already registered' in str(e):
				self.logger.debug(
					'⚠️ Function "_BrowserUseonTabVisibilityChange" has been already registered, '
					'this is likely because the browser was already started with an existing BrowserSession()'
				)

			else:
				raise

		update_tab_focus_script = """
			// --- Method 1: visibilitychange event (unfortunately *all* tabs are always marked visible by playwright, usually does not fire) ---
			document.addEventListener('visibilitychange', async () => {
				if (document.visibilityState === 'visible') {
					await window._BrowserUseonTabVisibilityChange({ source: 'visibilitychange', url: document.location.href });
					console.log('BrowserUse Foreground tab change event fired', document.location.href);
				}
			});
			
			// --- Method 2: focus/blur events, most reliable method for headful browsers ---
			window.addEventListener('focus', async () => {
				await window._BrowserUseonTabVisibilityChange({ source: 'focus', url: document.location.href });
				console.log('BrowserUse Foreground tab change event fired', document.location.href);
			});
			
			// --- Method 3: pointermove events (may be fired by agent if we implement AI hover movements, also very noisy) ---
			// Use a throttled handler to avoid excessive calls
			// let lastMove = 0;
			// window.addEventListener('pointermove', async () => {
			// 	const now = Date.now();
			// 	if (now - lastMove > 1000) {  // Throttle to once per second
			// 		lastMove = now;
			// 		await window._BrowserUseonTabVisibilityChange({ source: 'pointermove', url: document.location.href });
			//      console.log('BrowserUse Foreground tab change event fired', document.location.href);
			// 	}
			// });
		"""
		try:
			await self.browser_context.add_init_script(update_tab_focus_script)
		except Exception as e:
			self.logger.warning(f'⚠️ Failed to register init script for tab focus detection: {e}')

		# Set up visibility listeners for all existing tabs
		# self.logger.info(f'Setting up visibility listeners for {len(self.browser_context.pages)} pages')
		for page in self.browser_context.pages:
			# self.logger.info(f'Processing page with URL: {repr(page.url)}')
			# Skip new tab pages as they can hang when evaluating scripts
			if is_new_tab_page(page.url):
				continue

			try:
				await page.evaluate(update_tab_focus_script)
				# self.logger.debug(f'👁️ Added visibility listener to existing tab: {page.url}')
			except Exception as e:
				page_idx = self.browser_context.pages.index(page)  # type: ignore
				self.logger.debug(
					f'⚠️ Failed to add visibility listener to existing tab, is it crashed or ignoring CDP commands?: [{page_idx}]{page.url}: {type(e).__name__}: {e}'
				)

	@observe_debug(
		ignore_input=True, ignore_output=True, name='setup_viewports', metadata={'browser_profile': '{{browser_profile}}'}
	)
	async def _setup_viewports(self) -> None:
		"""Resize any existing page viewports to match the configured size, set up storage_state, permissions, geolocation, etc."""

		assert self.browser_context, 'BrowserSession.browser_context must already be set up before calling _setup_viewports()'

		# log the viewport settings to terminal
		viewport = self.browser_profile.viewport
		self.logger.debug(
			'📐 Setting up viewport: '
			+ f'headless={self.browser_profile.headless} '
			+ (
				f'window={self.browser_profile.window_size["width"]}x{self.browser_profile.window_size["height"]}px '
				if self.browser_profile.window_size
				else '(no window) '
			)
			+ (
				f'screen={self.browser_profile.screen["width"]}x{self.browser_profile.screen["height"]}px '
				if self.browser_profile.screen
				else ''
			)
			+ (f'viewport={viewport["width"]}x{viewport["height"]}px ' if viewport else '(no viewport) ')
			+ f'device_scale_factor={self.browser_profile.device_scale_factor or 1.0} '
			+ f'is_mobile={self.browser_profile.is_mobile} '
			+ (f'color_scheme={self.browser_profile.color_scheme.value} ' if self.browser_profile.color_scheme else '')
			+ (f'locale={self.browser_profile.locale} ' if self.browser_profile.locale else '')
			+ (f'timezone_id={self.browser_profile.timezone_id} ' if self.browser_profile.timezone_id else '')
			+ (f'geolocation={self.browser_profile.geolocation} ' if self.browser_profile.geolocation else '')
			+ (f'permissions={",".join(self.browser_profile.permissions or ["<none>"])} ')
			+ f'storage_state={_log_pretty_path(str(self.browser_profile.storage_state or self.browser_profile.cookies_file or "<none>"))} '
		)

		# if we have any viewport settings in the profile, make sure to apply them to the entire browser_context as defaults
		if self.browser_profile.permissions:
			try:
				await self.browser_context.grant_permissions(self.browser_profile.permissions)
			except Exception as e:
				self.logger.warning(
					f'⚠️ Failed to grant browser permissions {self.browser_profile.permissions}: {type(e).__name__}: {e}'
				)
		try:
			if self.browser_profile.default_timeout:
				self.browser_context.set_default_timeout(self.browser_profile.default_timeout)
			if self.browser_profile.default_navigation_timeout:
				self.browser_context.set_default_navigation_timeout(self.browser_profile.default_navigation_timeout)
		except Exception as e:
			self.logger.warning(
				f'⚠️ Failed to set playwright timeout settings '
				f'cdp_api={self.browser_profile.default_timeout} '
				f'navigation={self.browser_profile.default_navigation_timeout}: {type(e).__name__}: {e}'
			)
		try:
			if self.browser_profile.extra_http_headers:
				await self.browser_context.set_extra_http_headers(self.browser_profile.extra_http_headers)
		except Exception as e:
			self.logger.warning(
				f'⚠️ Failed to setup playwright extra_http_headers: {type(e).__name__}: {e}'
			)  # dont print the secret header contents in the logs!

		try:
			if self.browser_profile.geolocation:
				await self.browser_context.set_geolocation(self.browser_profile.geolocation)
		except Exception as e:
			self.logger.warning(
				f'⚠️ Failed to update browser geolocation {self.browser_profile.geolocation}: {type(e).__name__}: {e}'
			)

		await self.load_storage_state()

		page = None

		for page in self.browser_context.pages:
			# apply viewport size settings to any existing pages
			if viewport:
				await page.set_viewport_size(viewport)

			# show browser-use dvd screensaver-style bouncing loading animation on any new tab pages
			if is_new_tab_page(page.url):
				# Navigate to about:blank if we're on chrome://new-tab-page to avoid security restrictions
				if page.url.startswith('chrome://new-tab-page'):
					try:
						# can raise exception if nav is interrupted by another agent nav or human, harmless but annoying
						await page.goto('about:blank', wait_until='load', timeout=5000)
					except Exception:
						pass
				await self._show_dvd_screensaver_loading_animation(page)

		page = page or (await self.browser_context.new_page())

		if (not viewport) and (self.browser_profile.window_size is not None) and not self.browser_profile.headless:
			# attempt to resize the actual browser window

			# cdp api: https://chromedevtools.github.io/devtools-protocol/tot/Browser/#method-setWindowBounds
			try:
				cdp_session = await page.context.new_cdp_session(page)  # type: ignore
				window_id_result = await cdp_session.send('Browser.getWindowForTarget')
				await cdp_session.send(
					'Browser.setWindowBounds',
					{
						'windowId': window_id_result['windowId'],
						'bounds': {
							**self.browser_profile.window_size,
							'windowState': 'normal',  # Ensure window is not minimized/maximized
						},
					},
				)
				try:
					await asyncio.wait_for(cdp_session.detach(), timeout=1.0)
				except (TimeoutError, Exception):
					pass
			except Exception as e:
				_log_size = lambda size: f'{size["width"]}x{size["height"]}px'
				try:
					# fallback to javascript resize if cdp setWindowBounds fails
					await page.evaluate(
						"""(width, height) => {window.resizeTo(width, height)}""",
						[self.browser_profile.window_size['width'], self.browser_profile.window_size['height']],
					)
					return
				except Exception:
					pass

				self.logger.warning(
					f'⚠️ Failed to resize browser window to {_log_size(self.browser_profile.window_size)} via CDP setWindowBounds: {type(e).__name__}: {e}'
				)

	def _set_browser_keep_alive(self, keep_alive: bool | None) -> None:
		"""set the keep_alive flag on the browser_profile, defaulting to True if keep_alive is None"""
		if self.browser_profile.keep_alive is None:
			self.browser_profile.keep_alive = keep_alive

	@observe_debug(ignore_input=True, ignore_output=True, name='is_connected')
	async def is_connected(self, restart: bool = True) -> bool:
		"""
		Check if the browser session has valid, connected browser and context objects.
		Returns False if any of the following conditions are met:
		- No browser_context exists
		- Browser exists but is disconnected
		- Browser_context's browser exists but is disconnected
		- Browser_context itself is closed/unusable

		Args:
			restart: If True, will attempt to create a new tab if no pages exist (valid contexts must always have at least one page open).
			        If False, will only check connection status without side effects.
		"""
		if not self.browser_context:
			return False

		if self.browser_context.browser and not self.browser_context.browser.is_connected():
			return False

		# Check if the browser_context itself is closed/unusable
		try:
			# The only reliable way to check if a browser context is still valid
			# is to try to use it. We'll try a simple page.evaluate() call.
			if self.browser_context.pages:
				# Use the first available page to test the connection
				test_page = self.browser_context.pages[0]
				# Try a simple evaluate to check if the connection is alive
				result = await test_page.evaluate('() => true')
				return result is True
			elif restart:
				# Create new page directly to avoid using decorated methods
				new_page = await self.browser_context.new_page()
				self.agent_current_page = new_page
				if (not self.human_current_page) or self.human_current_page.is_closed():
					self.human_current_page = new_page
				# Test the new tab
				if self.browser_context.pages:
					test_page = self.browser_context.pages[0]
					result = await test_page.evaluate('() => true')
					return result is True
				return False
			else:
				return False
		except Exception:
			# Any exception means the context is closed or invalid
			return False

	def _reset_connection_state(self) -> None:
		"""Reset the browser connection state when disconnection is detected"""

		already_disconnected = not any(
			(
				self.initialized,
				self.browser,
				self.browser_context,
				self.agent_current_page,
				self.human_current_page,
				self._cached_clickable_element_hashes,
				self._cached_browser_state_summary,
			)
		)

		self.initialized = False
		self.browser = None
		self.browser_context = None
		self.agent_current_page = None
		self.human_current_page = None
		self._cached_clickable_element_hashes = None
		# Reset CDP connection info when browser is stopped
		self.cdp_url = None
		self.browser_pid = None
		self._cached_browser_state_summary = None
		# Don't clear self.playwright here - it should be cleared explicitly in kill()

		if self.browser_pid:
			try:
				# browser_pid is different from all the other state objects, it's closer to cdp_url or wss_url
				# because we might still be able to reconnect to the same browser even if self.browser_context died
				# if we have a self.browser_pid, check if it's still alive and serving a remote debugging port
				# if so, don't clear it because there's a chance we can re-use it by just reconnecting to the same pid's port
				proc = psutil.Process(self.browser_pid)
				proc_is_alive = proc.status() not in (psutil.STATUS_ZOMBIE, psutil.STATUS_DEAD)
				assert proc_is_alive and '--remote-debugging-port' in ' '.join(proc.cmdline())
			except Exception:
				self.logger.info(f' ↳ Browser browser_pid={self.browser_pid} process is no longer running')
				# process has gone away or crashed, pid is no longer valid so we clear it
				self.browser_pid = None

		if not already_disconnected:
			self.logger.debug(f'⚰️ Browser {self._connection_str} disconnected')

	def _check_for_singleton_lock_conflict(self) -> bool:
		"""Check if the user data directory has a conflicting browser process.

		Returns:
			True if there's a conflict (active process using this profile), False otherwise
		"""
		if not self.browser_profile.user_data_dir:
			return False

		# Normalize the path for comparison
		target_dir = str(Path(self.browser_profile.user_data_dir).expanduser().resolve())

		# Check for running processes using this user data dir
		for proc in psutil.process_iter(['pid', 'cmdline']):
			# Skip our own browser process
			if hasattr(self, 'browser_pid') and self.browser_pid and proc.info['pid'] == self.browser_pid:
				continue

			cmdline = proc.info['cmdline'] or []

			# Check both formats: --user-data-dir=/path and --user-data-dir /path
			for i, arg in enumerate(cmdline):
				# Combined format: --user-data-dir=/path
				if arg.startswith('--user-data-dir='):
					try:
						cmd_path = str(Path(arg.split('=', 1)[1]).expanduser().resolve())
						if cmd_path == target_dir:
							self.logger.debug(
								f'🔍 Found conflicting Chrome process PID {proc.info["pid"]} using profile {_log_pretty_path(self.browser_profile.user_data_dir)}'
							)
							return True
					except Exception:
						# Fallback to string comparison if path resolution fails
						if arg.split('=', 1)[1] == str(self.browser_profile.user_data_dir):
							self.logger.debug(
								f'🔍 Found conflicting Chrome process PID {proc.info["pid"]} using profile {_log_pretty_path(self.browser_profile.user_data_dir)}'
							)
							return True
				# Separate format: --user-data-dir /path
				elif arg == '--user-data-dir' and i + 1 < len(cmdline):
					try:
						cmd_path = str(Path(cmdline[i + 1]).expanduser().resolve())
						if cmd_path == target_dir:
							self.logger.debug(
								f'🔍 Found conflicting Chrome process PID {proc.info["pid"]} using profile {_log_pretty_path(self.browser_profile.user_data_dir)}'
							)
							return True
					except Exception:
						# Fallback to string comparison if path resolution fails
						if cmdline[i + 1] == str(self.browser_profile.user_data_dir):
							self.logger.debug(
								f'🔍 Found conflicting Chrome process PID {proc.info["pid"]} using profile {_log_pretty_path(self.browser_profile.user_data_dir)}'
							)
							return True

		# Note: We don't consider a SingletonLock file alone as a conflict
		# because it might be stale. Only actual running processes count as conflicts.
		return False

	def _fallback_to_temp_profile(self, reason: str = 'SingletonLock conflict') -> None:
		"""Fallback to a temporary profile directory when the current one is locked.

		Args:
			reason: Human-readable reason for the fallback
		"""
		old_dir = self.browser_profile.user_data_dir
		self.browser_profile.user_data_dir = Path(tempfile.mkdtemp(prefix='browseruse-tmp-singleton-'))
		self.logger.warning(
			f'⚠️ {reason} detected. Profile at {_log_pretty_path(old_dir)} is locked. '
			f'Using temporary profile instead: {_log_pretty_path(self.browser_profile.user_data_dir)}'
		)

	@observe_debug(ignore_input=True, ignore_output=True, name='prepare_user_data_dir')
	def prepare_user_data_dir(self, check_conflicts: bool = True) -> None:
		"""Create and prepare the user data dir, handling conflicts if needed.

		Args:
			check_conflicts: Whether to check for and handle singleton lock conflicts
		"""
		if self.browser_profile.user_data_dir:
			try:
				self.browser_profile.user_data_dir = Path(self.browser_profile.user_data_dir).expanduser().resolve()
				self.browser_profile.user_data_dir.mkdir(parents=True, exist_ok=True)
				(self.browser_profile.user_data_dir / '.browseruse_profile_id').write_text(self.browser_profile.id)
			except Exception as e:
				raise ValueError(
					f'Unusable path provided for user_data_dir= {_log_pretty_path(self.browser_profile.user_data_dir)} (check for typos/permissions issues)'
				) from e

			# Remove stale singleton lock file ONLY if no process is using this profile
			# This must happen BEFORE checking for conflicts to avoid false positives
			singleton_lock = self.browser_profile.user_data_dir / 'SingletonLock'
			if singleton_lock.exists():
				# Check if any process is actually using this user_data_dir
				has_active_process = False
				target_dir = str(self.browser_profile.user_data_dir)
				for proc in psutil.process_iter(['pid', 'cmdline']):
					# Skip our own browser process
					if hasattr(self, 'browser_pid') and self.browser_pid and proc.info['pid'] == self.browser_pid:
						continue

					cmdline = proc.info['cmdline'] or []
					# Check both formats: --user-data-dir=/path and --user-data-dir /path
					for i, arg in enumerate(cmdline):
						if arg.startswith('--user-data-dir='):
							try:
								if str(Path(arg.split('=', 1)[1]).expanduser().resolve()) == target_dir:
									has_active_process = True
									break
							except Exception:
								if arg.split('=', 1)[1] == str(self.browser_profile.user_data_dir):
									has_active_process = True
									break
						elif arg == '--user-data-dir' and i + 1 < len(cmdline):
							try:
								if str(Path(cmdline[i + 1]).expanduser().resolve()) == target_dir:
									has_active_process = True
									break
							except Exception:
								if cmdline[i + 1] == str(self.browser_profile.user_data_dir):
									has_active_process = True
									break
					if has_active_process:
						break

				if not has_active_process:
					# No active process, safe to remove stale lock
					try:
						# Handle both regular files and symlinks
						if singleton_lock.is_symlink() or singleton_lock.exists():
							singleton_lock.unlink()
							self.logger.debug(
								f'🧹 Removed stale SingletonLock file from {_log_pretty_path(self.browser_profile.user_data_dir)} (no active Chrome process found)'
							)
					except Exception:
						pass  # Ignore errors removing lock file

			# Check for conflicts and fallback if needed (AFTER cleaning stale locks)
			if check_conflicts and self._check_for_singleton_lock_conflict():
				self._fallback_to_temp_profile()
				# Recursive call without conflict checking to prepare the new temp dir
				return self.prepare_user_data_dir(check_conflicts=False)

		# Create directories for all paths that need them
		dir_paths = {
			'downloads_path': self.browser_profile.downloads_path,
			'record_video_dir': self.browser_profile.record_video_dir,
			'traces_dir': self.browser_profile.traces_dir,
		}

		file_paths = {
			'record_har_path': self.browser_profile.record_har_path,
		}

		# Handle directory creation
		for path_name, path_value in dir_paths.items():
			if path_value:
				try:
					path_obj = Path(path_value).expanduser().resolve()
					path_obj.mkdir(parents=True, exist_ok=True)
					setattr(self.browser_profile, path_name, str(path_obj) if path_name == 'traces_dir' else path_obj)
				except Exception as e:
					self.logger.error(f'❌ Failed to create {path_name} directory {path_value}: {e}')

		# Handle file path parent directory creation
		for path_name, path_value in file_paths.items():
			if path_value:
				try:
					path_obj = Path(path_value).expanduser().resolve()
					path_obj.parent.mkdir(parents=True, exist_ok=True)
				except Exception as e:
					self.logger.error(f'❌ Failed to create parent directory for {path_name} {path_value}: {e}')

	# --- Tab management ---
<<<<<<< HEAD
	@observe_debug(name='get_current_page', ignore_input=True)
	@time_execution_async('--get_current_page')
=======
	@observe_debug(ignore_input=True, ignore_output=True, name='get_current_page')
>>>>>>> e2bebe85
	async def get_current_page(self) -> Page:
		"""Get the current page + ensure it's not None / closed"""

		if not self.initialized:
			await self.start()

		# get-or-create the browser_context if it's not already set up
		if not self.browser_context:
			await self.start()
			assert self.browser_context, 'BrowserContext is not set up'

		# if either focused page is closed, clear it so we dont use a dead object
		if (not self.human_current_page) or self.human_current_page.is_closed():
			self.human_current_page = None
		if (not self.agent_current_page) or self.agent_current_page.is_closed():
			self.agent_current_page = None

		# if either one is None, fallback to using the other one for both
		self.agent_current_page = self.agent_current_page or self.human_current_page or None
		self.human_current_page = self.human_current_page or self.agent_current_page or None

		# if both are still None, fallback to using the first open tab we can find
		if self.agent_current_page is None:
			if self.browser_context.pages:
				first_available_tab = self.browser_context.pages[0]
				self.agent_current_page = first_available_tab
				self.human_current_page = first_available_tab
			else:
				# if all tabs are closed, open a new one, never allow a context with 0 tabs
				new_page = await self.browser_context.new_page()
				self.agent_current_page = new_page
				self.human_current_page = new_page
				if self.browser_profile.viewport:
					await new_page.set_viewport_size(self.browser_profile.viewport)

		assert self.agent_current_page is not None, f'{self} Failed to find or create a new page for the agent'
		assert self.human_current_page is not None, f'{self} Failed to find or create a new page for the human'

		return self.agent_current_page

	@property
	def tabs(self) -> list[Page]:
		if not self.browser_context:
			return []
		return list(self.browser_context.pages)

	@require_healthy_browser(usable_page=False, reopen_page=False)
	async def switch_tab(self, tab_index: int) -> Page:
		assert self.browser_context is not None, 'BrowserContext is not set up'
		pages = self.browser_context.pages
		if not pages or tab_index >= len(pages):
			raise IndexError('Tab index out of range')
		page = pages[tab_index]
		self.agent_current_page = page

		# Invalidate cached state since we've switched to a different tab
		# The cached state contains DOM elements and selector map from the previous tab
		self._cached_browser_state_summary = None
		self._cached_clickable_element_hashes = None

		return page

	@require_healthy_browser(usable_page=True, reopen_page=True)
	async def wait_for_element(self, selector: str, timeout: int = 10000) -> None:
		page = await self.get_current_page()
		await page.wait_for_selector(selector, state='visible', timeout=timeout)

	@observe_debug(name='inject_highlights', ignore_output=True, ignore_input=True)
	@time_execution_async('--inject_highlights')
	@require_healthy_browser(usable_page=True, reopen_page=True)
	@retry(timeout=10, retries=0)
	async def inject_highlights(self, dom_service: DomService, selector_map: DOMSelectorMap):
		"""Inject highlights into the page."""
		await inject_highlighting_script(dom_service, selector_map)

	@observe_debug(name='remove_highlights', ignore_output=True, ignore_input=True)
	@require_healthy_browser(usable_page=True, reopen_page=True)
	@time_execution_async('--remove_highlights')
	@retry(timeout=2, retries=0)
	async def remove_highlights(self, dom_service: DomService):
		"""
		DEPRECATED

		Removes all highlight overlays and labels created by the highlightElement function.
		Handles cases where the page might be closed or inaccessible.
		"""
		await remove_highlighting_script(dom_service)

	@require_healthy_browser(usable_page=True, reopen_page=True)
	async def get_dom_element_by_index(self, index: int) -> EnhancedDOMTreeNode | None:
		"""Get DOM element by index."""
		selector_map = await self.get_selector_map()
		return selector_map.get(index)

	@require_healthy_browser(usable_page=True, reopen_page=True)
	@time_execution_async('--click_element_node')
	async def _click_element_node(self, element_node: EnhancedDOMTreeNode) -> str | None:
		"""
		Optimized method to click an element using xpath.
		"""
		page = await self.get_current_page()
		try:
			# Highlight before clicking
			# if element_node.highlight_index is not None:
			# 	await self._update_state(focus_element=element_node.highlight_index)

			element_handle = await self.get_locate_element(element_node)

			if element_handle is None:
				raise Exception(f'Element: {repr(element_node)} not found')

			async def perform_click(click_func):
				"""Performs the actual click, handling both download and navigation scenarios."""

				# only wait the 5s extra for potential downloads if they are enabled
				# TODO: instead of blocking for 5s, we should register a non-block page.on('download') event
				# and then check if the download has been triggered within the event handler
				if self.browser_profile.downloads_path:
					try:
						# Try short-timeout expect_download to detect a file download has been been triggered
						async with page.expect_download(timeout=5_000) as download_info:
							await click_func()
						download = await download_info.value
						# Determine file path
						suggested_filename = download.suggested_filename
						unique_filename = await self._get_unique_filename(self.browser_profile.downloads_path, suggested_filename)
						download_path = os.path.join(self.browser_profile.downloads_path, unique_filename)
						await download.save_as(download_path)
						self.logger.info(f'⬇️ Downloaded file to: {download_path}')

						# Track the downloaded file in the session
						self._downloaded_files.append(download_path)
						self.logger.info(f'📁 Added download to session tracking (total: {len(self._downloaded_files)} files)')

						return download_path
					except Exception:
						# If no download is triggered, treat as normal click
						self.logger.debug('No download triggered within timeout. Checking navigation...')
						try:
							await page.wait_for_load_state()
						except Exception as e:
							self.logger.warning(
								f'⚠️ Page {_log_pretty_url(page.url)} failed to finish loading after click: {type(e).__name__}: {e}'
							)
						await self._check_and_handle_navigation(page)
				else:
					# If downloads are disabled, just perform the click
					await click_func()
					try:
						await page.wait_for_load_state()
					except Exception as e:
						self.logger.warning(
							f'⚠️ Page {_log_pretty_url(page.url)} failed to finish loading after click: {type(e).__name__}: {e}'
						)
					await self._check_and_handle_navigation(page)

			try:
				return await perform_click(lambda: element_handle and element_handle.click(timeout=1_500))
			except URLNotAllowedError as e:
				raise e
			except Exception as e:
				# Check if it's a context error and provide more info
				if 'Cannot find context with specified id' in str(e) or 'Protocol error' in str(e):
					self.logger.warning(f'⚠️ Element context lost, attempting to re-locate element: {type(e).__name__}')
					# Try to re-locate the element
					element_handle = await self.get_locate_element(element_node)
					if element_handle is None:
						raise Exception(f'Element no longer exists in DOM after context loss: {repr(element_node)}')
					# Try click again with fresh element
					try:
						return await perform_click(lambda: element_handle.click(timeout=1_500))
					except Exception:
						# Fall back to JavaScript click
						return await perform_click(lambda: page.evaluate('(el) => el.click()', element_handle))
				else:
					# Original fallback for other errors
					try:
						return await perform_click(lambda: page.evaluate('(el) => el.click()', element_handle))
					except URLNotAllowedError as e:
						raise e
					except Exception as e:
						# Final fallback - try clicking by coordinates if available
						if element_node.snapshot_node and element_node.snapshot_node.bounds:
							try:
								# TODO: instead of using the cached center, we should use the actual center of the element (easy, just get it by nodeBackendId)
								self.logger.warning(
									f'⚠️ Element click failed, falling back to coordinate click at ({element_node.snapshot_node.bounds.center[0]}, {element_node.snapshot_node.bounds.center[1]})'
								)
								await page.mouse.click(
									element_node.snapshot_node.bounds.center[0],
									element_node.snapshot_node.bounds.center[1],
								)
								try:
									await page.wait_for_load_state()
								except Exception:
									pass
								await self._check_and_handle_navigation(page)
								return None  # Success
							except Exception as coord_e:
								self.logger.error(f'Coordinate click also failed: {type(coord_e).__name__}: {coord_e}')
						raise Exception(f'Failed to click element: {type(e).__name__}: {e}')

		except URLNotAllowedError as e:
			raise e
		except Exception as e:
			raise Exception(f'Failed to click element: {repr(element_node)}. Error: {str(e)}')

	@time_execution_async('--get_tabs_info')
	@retry(timeout=6, retries=1)
	@require_healthy_browser(usable_page=False, reopen_page=False)
	async def get_tabs_info(self) -> list[TabInfo]:
		"""Get information about all tabs"""
		assert self.browser_context is not None, 'BrowserContext is not set up'
		tabs_info = []
		for page_id, page in enumerate(self.browser_context.pages):
			try:
				title = await asyncio.wait_for(page.title(), timeout=3.0)
				tab_info = TabInfo(page_id=page_id, url=page.url, title=title)
			except Exception:
				# page.title() can hang forever on tabs that are crashed/disappeared/about:blank
				# but we should preserve the real URL and not mislead the LLM about tab availability
				self.logger.debug(
					f'⚠️ Failed to get tab info for tab #{page_id}: {_log_pretty_url(page.url)} (using fallback title)'
				)

				# Only mark as unusable if it's actually about:blank, otherwise preserve the real URL
				if page.url == 'about:blank':
					tab_info = TabInfo(page_id=page_id, url='about:blank', title='ignore this tab and do not use it')
				else:
					# Preserve the real URL and use a descriptive fallback title
					# fallback_title = '(title unavailable, page possibly crashed / unresponsive)'
					# tab_info = TabInfo(page_id=page_id, url=page.url, title=fallback_title)

					# harsh but good, just close the page here because if we cant get the title then we certainly cant do anything else useful with it, no point keeping it open
					try:
						await page.close()
						self.logger.debug(
							f'🪓 Force-closed 🅟 {str(id(page))[-2:]} because its JS engine is unresponsive via CDP: {_log_pretty_url(page.url)}'
						)
					except Exception:
						pass
					continue

			tabs_info.append(tab_info)

		return tabs_info

	@retry(timeout=20, retries=1, semaphore_limit=1, semaphore_scope='self')
	async def _set_viewport_size(self, page: Page, viewport: dict[str, int] | ViewportSize) -> None:
		"""Set viewport size with timeout protection."""
		if isinstance(viewport, dict):
			await page.set_viewport_size(ViewportSize(width=viewport['width'], height=viewport['height']))
		else:
			await page.set_viewport_size(viewport)

	@require_healthy_browser(usable_page=False, reopen_page=False)
	async def close_tab(self, tab_index: int | None = None) -> None:
		assert self.browser_context is not None, 'BrowserContext is not set up'
		pages = self.browser_context.pages
		if not pages:
			return

		if tab_index is None:
			# to tab_index passed, just close the current agent page
			page = await self.get_current_page()
		else:
			# otherwise close the tab at the given index
			if tab_index >= len(pages) or tab_index < 0:
				raise IndexError(f'Tab index {tab_index} out of range. Available tabs: {len(pages)}')
			page = pages[tab_index]

		await page.close()

		# reset the self.agent_current_page and self.human_current_page references to first available tab
		await self.get_current_page()

	# --- Page navigation ---
	@observe_debug()
	@retry(retries=0, timeout=30, wait=1, semaphore_timeout=10, semaphore_limit=1, semaphore_scope='self', semaphore_lax=True)
	@require_healthy_browser(usable_page=False, reopen_page=False)
	async def navigate(self, url: str = 'about:blank', new_tab: bool = False, timeout_ms: int | None = None) -> Page:
		"""
		Universal navigation method that handles all navigation scenarios.

		Args:
			url: URL to navigate to (defaults to 'about:blank')
			new_tab: If True, creates a new tab for navigation

		Returns:
			Page: The page that was navigated
		"""
		# Normalize the URL
		normalized_url = normalize_url(url)

		# Check if URL is allowed
		if not self._is_url_allowed(normalized_url):
			raise BrowserError(f'⛔️ Navigation to non-allowed URL: {normalized_url}')

		timeout_ms = min(3000, int(timeout_ms or self.browser_profile.default_navigation_timeout or 12000))

		# Handle new tab creation
		if new_tab:
			# Create new tab
			assert self.browser_context is not None, 'Browser context is not set'
			self.agent_current_page = await self.browser_context.new_page()

			# Update human tab reference if there is no human tab yet
			if (not self.human_current_page) or self.human_current_page.is_closed():
				self.human_current_page = self.agent_current_page

			# Set viewport for new tab
			if self.browser_profile.viewport:
				await self.agent_current_page.set_viewport_size(self.browser_profile.viewport)

			page = self.agent_current_page
		else:
			# Use existing page
			page = await self.get_current_page()

		# Navigate to URL
		try:
			# Use asyncio.wait to prevent hanging on slow page loads
			# Don't cap the timeout - respect what was requested
			self.logger.debug(f'🧭 Starting navigation to {_log_pretty_url(normalized_url)} with timeout {timeout_ms}ms')
			nav_task = asyncio.create_task(page.goto(normalized_url, wait_until='load', timeout=timeout_ms))
			done, pending = await asyncio.wait([nav_task], timeout=(timeout_ms + 500) / 1000)

			if nav_task in pending:
				# Navigation timed out
				self.logger.warning(
					f"⚠️ Loading {_log_pretty_url(normalized_url)} didn't finish after {timeout_ms / 1000}s, continuing anyway..."
				)
				nav_task.cancel()
				try:
					await nav_task
				except asyncio.CancelledError:
					pass

				# Check if page is still usable after timeout
				if page and not page.is_closed():
					current_url = page.url
					# self.logger.debug(f'🤌 Checking responsiveness after navigation timeout (current URL: {current_url})')
					is_responsive = await self._is_page_responsive(page, timeout=3.0)
					if is_responsive:
						self.logger.debug(
							f'✅ Page is responsive and usable despite navigation loading timeout on: {_log_pretty_url(current_url)})'
						)
					else:
						self.logger.error(
							f'❌ Page is unresponsive after navigation stalled on: {_log_pretty_url(current_url)} WARNING! Subsequent operations will likely fail on this page, it must be reset...'
						)
						# Don't try complex recovery during navigate - just raise the error
						# The retry decorator will handle retries, and other methods with
						# @require_healthy_browser(reopen_page=True) will trigger proper recovery
						raise RuntimeError(
							f'Page JS engine is unresponsive after navigation / loading issue on: {_log_pretty_url(current_url)}). Agent cannot proceed with this page because its JS event loop is unresponsive.'
						)
			elif nav_task in done:
				# Navigation completed, check if it succeeded
				await nav_task  # This will raise if navigation failed
		except Exception as e:
			if 'timeout' in str(e).lower():
				# self.logger.warning(
				# 	f"⚠️ Loading {_log_pretty_url(normalized_url)} didn't finish and further operations may fail on this page..."
				# )
				pass  # allow agent to attempt to continue without raising hard error, it can use tools to work around it
			else:
				raise

		# Show DVD animation on new tab pages if no URL specified
		if new_tab and is_new_tab_page(page.url):
			# Navigate to about:blank if we're on chrome://new-tab-page to avoid security restrictions
			if page.url.startswith('chrome://new-tab-page'):
				try:
					await page.goto('about:blank', wait_until='load', timeout=timeout_ms)
				except Exception:
					pass
			await self._show_dvd_screensaver_loading_animation(page)

		return page

	@deprecated('Use BrowserSession.navigate(url) instead of .navigate_to(url)')
	async def navigate_to(self, url: str) -> Page:
		"""Backward compatibility alias for navigate()"""
		return await self.navigate(url=url, new_tab=False)

	@deprecated('Use BrowserSession.navigate(url=url, new_tab=True) instead of .create_new_tab(url)')
	async def create_new_tab(self, url: str | None = None) -> Page:
		"""Backward compatibility alias for navigate()"""
		return await self.navigate(url=url or 'about:blank', new_tab=True)

	@deprecated('Use BrowserSession.navigate(url=url, new_tab=True) instead of .new_tab(url)')
	async def new_tab(self, url: str | None = None) -> Page:
		"""Backward compatibility alias for navigate()"""
		return await self.navigate(url=url or 'about:blank', new_tab=True)

	@require_healthy_browser(usable_page=True, reopen_page=True)
	async def refresh(self) -> None:
		if self.agent_current_page and not self.agent_current_page.is_closed():
			await self.agent_current_page.reload()
		else:
			# Create new page directly
			assert self.browser_context is not None, 'Browser context is not set'
			new_page = await self.browser_context.new_page()
			self.agent_current_page = new_page
			if (not self.human_current_page) or self.human_current_page.is_closed():
				self.human_current_page = new_page
			if self.browser_profile.viewport:
				await new_page.set_viewport_size(self.browser_profile.viewport)

	@require_healthy_browser(usable_page=True, reopen_page=True)
	async def execute_javascript(self, script: str) -> Any:
		page = await self.get_current_page()
		return await page.evaluate(script)

	async def get_cookies(self) -> list[dict[str, Any]]:
		if self.browser_context:
			return [dict(x) for x in await self.browser_context.cookies()]
		return []

	@deprecated('Use BrowserSession.save_storage_state() instead')
	async def save_cookies(self, *args, **kwargs) -> None:
		"""
		Old name for the new save_storage_state() function.
		"""
		await self.save_storage_state(*args, **kwargs)

	async def _save_cookies_to_file(self, path: Path, cookies: list[dict[str, Any]] | None) -> None:
		if not (path or self.browser_profile.cookies_file):
			return

		if not cookies:
			return

		try:
			cookies_file_path = Path(path or self.browser_profile.cookies_file).expanduser().resolve()
			cookies_file_path.parent.mkdir(parents=True, exist_ok=True)

			# Write to a temporary file first
			cookies = cookies or []
			temp_path = cookies_file_path.with_suffix('.tmp')
			temp_path.write_text(json.dumps(cookies, indent=4))

			try:
				# backup any existing cookies_file if one is already present
				cookies_file_path.replace(cookies_file_path.with_suffix('.json.bak'))
			except Exception:
				pass
			temp_path.replace(cookies_file_path)

			self.logger.info(f'🍪 Saved {len(cookies)} cookies to cookies_file= {_log_pretty_path(cookies_file_path)}')
		except Exception as e:
			self.logger.warning(
				f'❌ Failed to save cookies to cookies_file= {_log_pretty_path(cookies_file_path)}: {type(e).__name__}: {e}'
			)

	async def _save_storage_state_to_file(self, path: str | Path, storage_state: dict[str, Any] | None) -> None:
		try:
			json_path = Path(path).expanduser().resolve()
			json_path.parent.mkdir(parents=True, exist_ok=True)
			assert self.browser_context is not None, 'BrowserContext is not set up'
			storage_state = storage_state or dict(await self.browser_context.storage_state())

			# always atomic merge storage states, never overwrite (so two browsers can share the same storage_state.json)
			merged_storage_state = storage_state
			if json_path.exists():
				try:
					existing_storage_state = json.loads(json_path.read_text())
					merged_storage_state = merge_dicts(existing_storage_state, storage_state)
				except Exception as e:
					self.logger.error(
						f'❌ Failed to merge cookie changes with existing storage_state= {_log_pretty_path(json_path)}: {type(e).__name__}: {e}'
					)
					return

			# write to .tmp file first to avoid partial writes, then mv original to .bak and .tmp to original
			temp_path = json_path.with_suffix('.json.tmp')
			temp_path.write_text(json.dumps(merged_storage_state, indent=4))
			try:
				json_path.replace(json_path.with_suffix('.json.bak'))
			except Exception:
				pass
			temp_path.replace(json_path)

			self.logger.info(
				f'🍪 Saved {len(storage_state["cookies"]) + len(storage_state.get("origins", []))} cookies to storage_state= {_log_pretty_path(json_path)}'
			)
		except Exception as e:
			self.logger.warning(f'❌ Failed to save cookies to storage_state= {_log_pretty_path(path)}: {type(e).__name__}: {e}')

	@retry(
		timeout=5, retries=1, semaphore_limit=1, semaphore_scope='self'
	)  # users can share JSON between browsers, this should really be 'multiprocess' not 'self
	async def save_storage_state(self, path: Path | None = None) -> None:
		"""
		Save cookies to the specified path or the configured cookies_file and/or storage_state.
		"""
		await self._unsafe_save_storage_state(path)

	async def _unsafe_save_storage_state(self, path: Path | None = None) -> None:
		"""
		Unsafe storage state save logic without retry protection.
		"""
		if not (path or self.browser_profile.storage_state or self.browser_profile.cookies_file):
			return

		assert self.browser_context is not None, 'BrowserContext is not set up'
		storage_state: dict[str, Any] = dict(await self.browser_context.storage_state())
		cookies = storage_state['cookies']
		has_any_auth_data = cookies or storage_state.get('origins', [])

		# they passed an explicit path, only save to that path and return
		if path and has_any_auth_data:
			if path.name == 'storage_state.json':
				await self._save_storage_state_to_file(path, storage_state)
				return
			else:
				# assume they're using the old API when path meant a cookies_file path,
				# also save new format next to it for convenience to help them migrate
				await self._save_cookies_to_file(path, cookies)
				await self._save_storage_state_to_file(path.parent / 'storage_state.json', storage_state)
				new_path = path.parent / 'storage_state.json'
				self.logger.warning(
					'⚠️ cookies_file is deprecated and will be removed in a future version. '
					f'Please use storage_state="{_log_pretty_path(new_path)}" instead for persisting cookies and other browser state. '
					'See: https://playwright.dev/python/docs/api/class-browsercontext#browser-context-storage-state'
				)
				return

		# save cookies_file if passed a cookies file path or if profile cookies_file is configured
		if cookies and self.browser_profile.cookies_file:
			# only show warning if they configured cookies_file (not if they passed in a path to this function as an arg)
			await self._save_cookies_to_file(self.browser_profile.cookies_file, cookies)
			new_path = self.browser_profile.cookies_file.parent / 'storage_state.json'
			await self._save_storage_state_to_file(new_path, storage_state)
			self.logger.warning(
				'⚠️ cookies_file is deprecated and will be removed in a future version. '
				f'Please use storage_state="{_log_pretty_path(new_path)}" instead for persisting cookies and other browser state. '
				'See: https://playwright.dev/python/docs/api/class-browsercontext#browser-context-storage-state'
			)

		if self.browser_profile.storage_state is None:
			return

		if isinstance(self.browser_profile.storage_state, dict):
			# cookies that never get updated rapidly expire or become invalid,
			# e.g. cloudflare bumps a nonce + does a tiny proof-of-work chain on every request that gets stored back into the cookie
			# if your cookies are frozen in time and don't update, they'll block you as a bot almost immediately
			# if they pass a dict in it means they have to get the updated cookies manually with browser_context.cookies()
			# and persist them manually on every change. most people don't realize they have to do that, so show a warning
			self.logger.warning(
				f'⚠️ storage_state was set as a {type(self.browser_profile.storage_state)} and will not be updated with any cookie changes, use a json file path instead to persist changes'
			)
			return

		if isinstance(self.browser_profile.storage_state, (str, Path)):
			await self._save_storage_state_to_file(self.browser_profile.storage_state, storage_state)
			return

		raise Exception(f'Got unexpected type for storage_state: {type(self.browser_profile.storage_state)}')

	async def load_storage_state(self) -> None:
		"""
		Load cookies from the storage_state or cookies_file and apply them to the browser context.
		"""

		assert self.browser_context, 'Browser context is not initialized, cannot load storage state'

		if self.browser_profile.cookies_file:
			# Show deprecation warning
			self.logger.warning(
				'⚠️ cookies_file is deprecated and will be removed in a future version. '
				'Please use storage_state instead for loading cookies and other browser state. '
				'See: https://playwright.dev/python/docs/api/class-browsercontext#browser-context-storage-state'
			)

			cookies_path = Path(self.browser_profile.cookies_file).expanduser()
			if not cookies_path.is_absolute():
				cookies_path = Path(self.browser_profile.downloads_path or '.').expanduser().resolve() / cookies_path.name

			try:
				cookies_data = json.loads(cookies_path.read_text())
				if cookies_data:
					await self.browser_context.add_cookies(cookies_data)
					self.logger.info(f'🍪 Loaded {len(cookies_data)} cookies from cookies_file= {_log_pretty_path(cookies_path)}')
			except Exception as e:
				self.logger.warning(
					f'❌ Failed to load cookies from cookies_file= {_log_pretty_path(cookies_path)}: {type(e).__name__}: {e}'
				)

		if self.browser_profile.storage_state:
			storage_state = self.browser_profile.storage_state
			if isinstance(storage_state, (str, Path)):
				try:
					storage_state_text = await anyio.Path(storage_state).read_text()
					storage_state = dict(json.loads(storage_state_text))
				except Exception as e:
					self.logger.warning(
						f'❌ Failed to load cookies from storage_state= {_log_pretty_path(storage_state)}: {type(e).__name__}: {e}'
					)
					return

			try:
				assert isinstance(storage_state, dict), f'Got unexpected type for storage_state: {type(storage_state)}'
				await self.browser_context.add_cookies(storage_state['cookies'])
				# TODO: also handle localStroage, IndexedDB, SessionStorage
				# playwright doesn't provide an API for setting these before launch
				# https://playwright.dev/python/docs/auth#session-storage
				# await self.browser_context.add_local_storage(storage_state['localStorage'])
				num_entries = len(storage_state['cookies']) + len(storage_state.get('origins', []))
				if num_entries:
					self.logger.info(f'🍪 Loaded {num_entries} cookies from storage_state= {storage_state}')
			except Exception as e:
				self.logger.warning(f'❌ Failed to load cookies from storage_state= {storage_state}: {type(e).__name__}: {e}')
				return

	async def load_cookies_from_file(self, *args, **kwargs) -> None:
		"""
		Old name for the new load_storage_state() function.
		"""
		await self.load_storage_state(*args, **kwargs)

	@property
	def downloaded_files(self) -> list[str]:
		"""
		Get list of all files downloaded during this browser session.

		Returns:
		    list[str]: List of absolute file paths to downloaded files
		"""
		self.logger.debug(f'📁 Retrieved {len(self._downloaded_files)} downloaded files from session tracking')
		return self._downloaded_files.copy()

	def set_auto_download_pdfs(self, enabled: bool) -> None:
		"""
		Enable or disable automatic PDF downloading when PDFs are encountered.

		Args:
		    enabled: Whether to automatically download PDFs
		"""
		self._auto_download_pdfs = enabled
		self.logger.info(f'📄 PDF auto-download {"enabled" if enabled else "disabled"}')

	@property
	def auto_download_pdfs(self) -> bool:
		"""Get current PDF auto-download setting."""
		return self._auto_download_pdfs

	# @property
	# def browser_extension_pages(self) -> list[Page]:
	# 	if not self.browser_context:
	# 		return []
	# 	return [p for p in self.browser_context.pages if p.url.startswith('chrome-extension://')]

	# @property
	# def saved_downloads(self) -> list[Path]:
	# 	"""
	# 	Return a list of files in the downloads_path.
	# 	"""
	# 	return list(Path(self.browser_profile.downloads_path).glob('*'))

	async def _wait_for_stable_network(self):
		pending_requests = set()
		last_activity = asyncio.get_event_loop().time()

		page = await self.get_current_page()

		# Define relevant resource types and content types
		RELEVANT_RESOURCE_TYPES = {
			'document',
			'stylesheet',
			'image',
			'font',
			'script',
			'iframe',
		}

		RELEVANT_CONTENT_TYPES = {
			'text/html',
			'text/css',
			'application/javascript',
			'image/',
			'font/',
			'application/json',
		}

		# Additional patterns to filter out
		IGNORED_URL_PATTERNS = {
			# Analytics and tracking
			'analytics',
			'tracking',
			'telemetry',
			'beacon',
			'metrics',
			# Ad-related
			'doubleclick',
			'adsystem',
			'adserver',
			'advertising',
			# Social media widgets
			'facebook.com/plugins',
			'platform.twitter',
			'linkedin.com/embed',
			# Live chat and support
			'livechat',
			'zendesk',
			'intercom',
			'crisp.chat',
			'hotjar',
			# Push notifications
			'push-notifications',
			'onesignal',
			'pushwoosh',
			# Background sync/heartbeat
			'heartbeat',
			'ping',
			'alive',
			# WebRTC and streaming
			'webrtc',
			'rtmp://',
			'wss://',
			# Common CDNs for dynamic content
			'cloudfront.net',
			'fastly.net',
		}

		async def on_request(request):
			# Filter by resource type
			if request.resource_type not in RELEVANT_RESOURCE_TYPES:
				return

			# Filter out streaming, websocket, and other real-time requests
			if request.resource_type in {
				'websocket',
				'media',
				'eventsource',
				'manifest',
				'other',
			}:
				return

			# Filter out by URL patterns
			url = request.url.lower()
			if any(pattern in url for pattern in IGNORED_URL_PATTERNS):
				return

			# Filter out data URLs and blob URLs
			if url.startswith(('data:', 'blob:')):
				return

			# Filter out requests with certain headers
			headers = request.headers
			if headers.get('purpose') == 'prefetch' or headers.get('sec-fetch-dest') in [
				'video',
				'audio',
			]:
				return

			nonlocal last_activity
			pending_requests.add(request)
			last_activity = asyncio.get_event_loop().time()
			# self.logger.debug(f'Request started: {request.url} ({request.resource_type})')

		async def on_response(response):
			request = response.request
			if request not in pending_requests:
				return

			# Filter by content type if available
			content_type = response.headers.get('content-type', '').lower()

			# Skip if content type indicates streaming or real-time data
			if any(
				t in content_type
				for t in [
					'streaming',
					'video',
					'audio',
					'webm',
					'mp4',
					'event-stream',
					'websocket',
					'protobuf',
				]
			):
				pending_requests.remove(request)
				return

			# Only process relevant content types
			if not any(ct in content_type for ct in RELEVANT_CONTENT_TYPES):
				pending_requests.remove(request)
				return

			# Skip if response is too large (likely not essential for page load)
			content_length = response.headers.get('content-length')
			if content_length and int(content_length) > 5 * 1024 * 1024:  # 5MB
				pending_requests.remove(request)
				return

			nonlocal last_activity
			pending_requests.remove(request)
			last_activity = asyncio.get_event_loop().time()
			# self.logger.debug(f'Request resolved: {request.url} ({content_type})')

		# Attach event listeners
		page.on('request', on_request)
		page.on('response', on_response)

		now = asyncio.get_event_loop().time()
		try:
			# Wait for idle time
			start_time = asyncio.get_event_loop().time()
			while True:
				await asyncio.sleep(0.1)
				now = asyncio.get_event_loop().time()
				if (
					len(pending_requests) == 0
					and (now - last_activity) >= self.browser_profile.wait_for_network_idle_page_load_time
				):
					break
				if now - start_time > self.browser_profile.maximum_wait_page_load_time:
					self.logger.debug(
						f'{self} Network timeout after {self.browser_profile.maximum_wait_page_load_time}s with {len(pending_requests)} '
						f'pending requests: {[r.url for r in pending_requests]}'
					)
					break

		finally:
			# Clean up event listeners
			page.remove_listener('request', on_request)
			page.remove_listener('response', on_response)

		elapsed = now - start_time
		if elapsed > 1:
			self.logger.debug(f'💤 Page network traffic calmed down after {now - start_time:.2f} seconds')

<<<<<<< HEAD
	@observe_debug(name='wait_for_page_and_frames_load')
	@time_execution_async('--wait_for_page_and_frames_load')
=======
	@observe_debug(ignore_input=True, ignore_output=True, name='wait_for_page_and_frames_load')
>>>>>>> e2bebe85
	async def _wait_for_page_and_frames_load(self, timeout_overwrite: float | None = None):
		"""
		Ensures page is fully loaded before continuing.
		Waits for either network to be idle or minimum WAIT_TIME, whichever is longer.
		Also checks if the loaded URL is allowed.
		"""
		# Start timing
		start_time = time.time()

		# Wait for page load
		page = await self.get_current_page()
		try:
			await self._wait_for_stable_network()

			# Check if the loaded URL is allowed
			await self._check_and_handle_navigation(page)
		except URLNotAllowedError as e:
			raise e
		except Exception as e:
			self.logger.warning(
				f'⚠️ Page load for {_log_pretty_url(page.url)} failed due to {type(e).__name__}, continuing anyway...'
			)

		# Calculate remaining time to meet minimum WAIT_TIME
		elapsed = time.time() - start_time
		remaining = max((timeout_overwrite or self.browser_profile.minimum_wait_page_load_time) - elapsed, 0)

		# Skip expensive performance API logging - can cause significant delays on complex pages
		bytes_used = None

		try:
			tab_idx = self.tabs.index(page)
		except ValueError:
			tab_idx = '??'

		extra_delay = ''
		if remaining > 0:
			extra_delay = f', waiting +{remaining:.2f}s for all frames to finish'

		if bytes_used is not None:
			self.logger.info(
				f'➡️ Page navigation [{tab_idx}]{_log_pretty_url(page.url, 40)} used {bytes_used / 1024:.1f} KB in {elapsed:.2f}s{extra_delay}'
			)
		else:
			self.logger.info(f'➡️ Page navigation [{tab_idx}]{_log_pretty_url(page.url, 40)} took {elapsed:.2f}s{extra_delay}')

		# Sleep remaining time if needed
		if remaining > 0:
			await asyncio.sleep(remaining)

	def _is_url_allowed(self, url: str) -> bool:
		"""
		Check if a URL is allowed based on the whitelist configuration. SECURITY CRITICAL.

		Supports optional glob patterns and schemes in allowed_domains:
		- *.example.com will match sub.example.com and example.com
		- *google.com will match google.com, agoogle.com, and www.google.com
		- http*://example.com will match http://example.com, https://example.com
		- chrome-extension://* will match chrome-extension://aaaaaaaaaaaa and chrome-extension://bbbbbbbbbbbbb
		"""

		if not self.browser_profile.allowed_domains:
			return True  # allowed_domains are not configured, allow everything by default

		# Special case: Always allow new tab pages
		if is_new_tab_page(url):
			return True

		for allowed_domain in self.browser_profile.allowed_domains:
			try:
				if match_url_with_domain_pattern(url, allowed_domain, log_warnings=True):
					# If it's a pattern with wildcards, show a warning
					if '*' in allowed_domain:
						parsed_url = urlparse(url)
						domain = parsed_url.hostname.lower() if parsed_url.hostname else ''
						_log_glob_warning(domain, allowed_domain, self.logger)
					return True
			except AssertionError:
				# This would only happen if a new tab page is passed to match_url_with_domain_pattern,
				# which shouldn't occur since we check for it above
				continue

		return False

	async def _check_and_handle_navigation(self, page: Page) -> None:
		"""Check if current page URL is allowed and handle if not."""
		if not self._is_url_allowed(page.url):
			self.logger.warning(f'⛔️ Navigation to non-allowed URL detected: {page.url}')
			try:
				await self.go_back()
			except Exception as e:
				self.logger.error(f'⛔️ Failed to go back after detecting non-allowed URL: {type(e).__name__}: {e}')
			raise URLNotAllowedError(f'Navigation to non-allowed URL: {page.url}')

	@observe_debug()
	async def refresh_page(self):
		"""Refresh the agent's current page"""

		page = await self.get_current_page()
		await page.reload()
		try:
			await page.wait_for_load_state()
		except Exception as e:
			self.logger.warning(f'⚠️ Page {_log_pretty_url(page.url)} failed to fully load after refresh: {type(e).__name__}: {e}')
			assert await page.evaluate('1'), (
				f'Page {page.url} crashed after {type(e).__name__} and can no longer be used via CDP: {e}'
			)

	async def go_back(self):
		"""Navigate the agent's tab back in browser history"""
		try:
			# 10 ms timeout
			page = await self.get_current_page()
			await page.go_back(timeout=10_000, wait_until='load')

			# await self._wait_for_page_and_frames_load(timeout_overwrite=1.0)
		except Exception as e:
			# Continue even if its not fully loaded, because we wait later for the page to load
			self.logger.debug(f'⏮️ Error during go_back: {type(e).__name__}: {e}')
			# Verify page is still usable after navigation error
			if 'timeout' in str(e).lower():
				try:
					assert await page.evaluate('1'), (
						f'Page {page.url} crashed after go_back {type(e).__name__} and can no longer be used via CDP: {e}'
					)
				except Exception as eval_error:
					self.logger.error(f'❌ Page crashed after go_back timeout: {eval_error}')

	async def go_forward(self):
		"""Navigate the agent's tab forward in browser history"""
		try:
			page = await self.get_current_page()
			await page.go_forward(timeout=10_000, wait_until='load')
		except Exception as e:
			# Continue even if its not fully loaded, because we wait later for the page to load
			self.logger.debug(f'⏭️ Error during go_forward: {type(e).__name__}: {e}')
			# Verify page is still usable after navigation error
			if 'timeout' in str(e).lower():
				try:
					assert await page.evaluate('1'), (
						f'Page {page.url} crashed after go_forward {type(e).__name__} and can no longer be used via CDP: {e}'
					)
				except Exception as eval_error:
					self.logger.error(f'❌ Page crashed after go_forward timeout: {eval_error}')

	async def close_current_tab(self):
		"""Close the current tab that the agent is working with.

		This closes the tab that the agent is currently using (agent_current_page),
		not necessarily the tab that is visible to the user (human_current_page).
		If they are the same tab, both references will be updated.
		"""
		assert self.browser_context is not None, 'Browser context is not set'
		assert self.agent_current_page is not None, 'Agent current page is not set'

		# Check if this is the foreground tab as well
		is_foreground = self.agent_current_page == self.human_current_page

		# Close the tab
		try:
			await self.agent_current_page.close()
		except Exception as e:
			self.logger.debug(f'⛔️ Error during close_current_tab: {type(e).__name__}: {e}')

		# Clear agent's reference to the closed tab
		self.agent_current_page = None

		# Clear foreground reference if needed
		if is_foreground:
			self.human_current_page = None

		# Switch to the first available tab if any exist
		if self.browser_context.pages:
			await self.switch_to_tab(0)
			# switch_to_tab already updates both tab references

		# Otherwise, the browser will be closed

	async def get_page_html(self) -> str:
		"""Get the HTML content of the agent's current page"""
		page = await self.get_current_page()
		return await page.content()

	async def get_page_structure(self) -> str:
		"""Get a debug view of the page structure including iframes"""
		debug_script = """(() => {
			function getPageStructure(element = document, depth = 0, maxDepth = 10) {
				if (depth >= maxDepth) return '';

				const indent = '  '.repeat(depth);
				let structure = '';

				// Skip certain elements that clutter the output
				const skipTags = new Set(['script', 'style', 'link', 'meta', 'noscript']);

				// Add current element info if it's not the document
				if (element !== document) {
					const tagName = element.tagName.toLowerCase();

					// Skip uninteresting elements
					if (skipTags.has(tagName)) return '';

					const id = element.id ? `#${element.id}` : '';
					const classes = element.className && typeof element.className === 'string' ?
						`.${element.className.split(' ').filter(c => c).join('.')}` : '';

					// Get additional useful attributes
					const attrs = [];
					if (element.getAttribute('role')) attrs.push(`role="${element.getAttribute('role')}"`);
					if (element.getAttribute('aria-label')) attrs.push(`aria-label="${element.getAttribute('aria-label')}"`);
					if (element.getAttribute('type')) attrs.push(`type="${element.getAttribute('type')}"`);
					if (element.getAttribute('name')) attrs.push(`name="${element.getAttribute('name')}"`);
					if (element.getAttribute('src')) {
						const src = element.getAttribute('src');
						attrs.push(`src="${src.substring(0, 50)}${src.length > 50 ? '...' : ''}"`);
					}

					// Add element info
					structure += `${indent}${tagName}${id}${classes}${attrs.length ? ' [' + attrs.join(', ') + ']' : ''}\\n`;

					// Handle iframes specially
					if (tagName === 'iframe') {
						try {
							const iframeDoc = element.contentDocument || element.contentWindow?.document;
							if (iframeDoc) {
								structure += `${indent}  [IFRAME CONTENT]:\\n`;
								structure += getPageStructure(iframeDoc, depth + 2, maxDepth);
							} else {
								structure += `${indent}  [IFRAME: No access - likely cross-origin]\\n`;
							}
						} catch (e) {
							structure += `${indent}  [IFRAME: Access denied - ${e.message}]\\n`;
						}
					}
				}

				// Get all child elements
				const children = element.children || element.childNodes;
				for (const child of children) {
					if (child.nodeType === 1) { // Element nodes only
						structure += getPageStructure(child, depth + 1, maxDepth);
					}
				}

				return structure;
			}

			return getPageStructure();
		})()"""

		page = await self.get_current_page()
		structure = await page.evaluate(debug_script)
		return structure

	@observe_debug(ignore_input=True, ignore_output=True)
	@time_execution_async('--get_state_summary')
	@require_healthy_browser(usable_page=True, reopen_page=True)
	async def get_state_summary(
		self, cache_clickable_elements_hashes: bool, inject_highlights: bool = True
	) -> BrowserStateSummary:
		self.logger.debug('🔄 Starting get_state_summary...')
		"""Get a summary of the current browser state

		This method builds a BrowserStateSummary object that captures the current state
		of the browser, including url, title, tabs, screenshot, and DOM tree.

		Parameters:
		-----------
		cache_clickable_elements_hashes: bool
			If True, cache the clickable elements hashes for the current state.
			This is used to calculate which elements are new to the LLM since the last message,
			which helps reduce token usage.
		"""
		await self._wait_for_page_and_frames_load()
		updated_state = await self._get_updated_state(inject_highlights=inject_highlights)

		self._cached_browser_state_summary = updated_state

		return self._cached_browser_state_summary

	@observe_debug(ignore_input=True, ignore_output=True, name='get_minimal_state_summary')
	@require_healthy_browser(usable_page=True, reopen_page=True)
	@time_execution_async('--get_minimal_state_summary')
	async def get_minimal_state_summary(self) -> BrowserStateSummary:
		"""Get basic page info without DOM processing, but try to capture screenshot"""
		from browser_use.browser.views import BrowserStateSummary

		page = await self.get_current_page()

		# Get basic info - no DOM parsing to avoid errors
		url = getattr(page, 'url', 'unknown')

		# Try to get title safely
		try:
			# timeout after 2 seconds
			title = await asyncio.wait_for(page.title(), timeout=2.0)
		except Exception:
			title = 'Page Load Error'

		# Try to get tabs info safely
		try:
			# timeout after 2 seconds
			tabs_info = await retry(timeout=2, retries=0)(self.get_tabs_info)()
		except Exception:
			tabs_info = []

		return BrowserStateSummary(
			dom_state=SerializedDOMState(_root=None, selector_map={}),
			url=url,
			title=title,
			tabs=tabs_info,
			pixels_above=0,
			pixels_below=0,
			browser_errors=[f'Page state retrieval failed, minimal recovery applied for {url}'],
		)

<<<<<<< HEAD
	@observe_debug(name='get_updated_state', ignore_output=True)
	@time_execution_async('--get_updated_state')
	async def _get_updated_state(self, focus_element: int = -1, inject_highlights: bool = True) -> BrowserStateSummary:
=======
	@observe_debug(ignore_input=True, ignore_output=True, name='get_updated_state')
	async def _get_updated_state(self, focus_element: int = -1) -> BrowserStateSummary:
>>>>>>> e2bebe85
		"""Update and return state."""
		import time

		# Check if current page is still valid, if not switch to another available page
		start_get_page = time.time()
		page = await self.get_current_page()
		end_get_page = time.time()
		print(f'⏱️ get_current_page() took {end_get_page - start_get_page:.3f} seconds')

		try:
			# Test if page is still accessible
			# NOTE: This also happens on invalid urls like www.sadfdsafdssdafd.com
			start_page_test = time.time()
			await asyncio.wait_for(page.evaluate('1'), timeout=2.5)
			end_page_test = time.time()
			print(f'⏱️ page accessibility test took {end_page_test - start_page_test:.3f} seconds')
		except Exception as e:
			self.logger.debug(f'👋 Current page is not accessible: {type(e).__name__}: {e}')
			raise BrowserError('Page is not accessible')

		try:
			# Check for PDF and auto-download if needed
			try:
				start_pdf = time.time()
				pdf_path = await self._auto_download_pdf_if_needed(page)
				end_pdf = time.time()
				print(f'⏱️ PDF auto-download check took {end_pdf - start_pdf:.3f} seconds')
				if pdf_path:
					self.logger.info(f'📄 PDF auto-downloaded: {pdf_path}')
			except Exception as e:
				self.logger.debug(f'PDF auto-download check failed: {type(e).__name__}: {e}')

			self.logger.debug('🌳 Starting DOM processing...')
			start_dom_total = time.time()
			async with DomService(self, page) as dom_service:
				try:
					start_remove_highlights = time.time()
					await self.remove_highlights(dom_service)
					end_remove_highlights = time.time()
					print(f'⏱️ remove_highlights() took {end_remove_highlights - start_remove_highlights:.3f} seconds')
				except Exception as e:
					self.logger.debug(f'🧹 Removing highlights failed: {type(e).__name__}: {e}')

				try:
					start_dom_processing = time.time()
					dom_state, timing_info = await asyncio.wait_for(
						dom_service.get_serialized_dom_tree(
							previous_cached_state=self._cached_browser_state_summary.dom_state
							if self._cached_browser_state_summary
							else None,
						),
						timeout=45.0,  # 45 second timeout for DOM processing - generous for complex pages
					)
					end_dom_processing = time.time()
					print(f'⏱️ DOM serialization took {end_dom_processing - start_dom_processing:.3f} seconds')

					# Store timing info in dom_state for extraction playground access
					self.logger.debug(f'📊 Collected timing info: {timing_info.keys()}')
					dom_state.timing_info = timing_info

					# Only inject highlights if requested (default True for backward compatibility)
					if inject_highlights:
						start_inject_highlights = time.time()
						await self.inject_highlights(dom_service, dom_state.selector_map)
						end_inject_highlights = time.time()
						print(f'⏱️ inject_highlights() took {end_inject_highlights - start_inject_highlights:.3f} seconds')

					self.logger.debug('✅ DOM processing completed')
				except TimeoutError:
					self.logger.warning(f'DOM processing timed out after 45 seconds for {page.url}')
					self.logger.warning('🔄 Falling back to minimal DOM state to allow basic navigation...')

					# Create minimal DOM state for basic navigation
					from browser_use.dom.views import SerializedDOMState

					dom_state = SerializedDOMState(_root=None, selector_map={})
					timing_info = {'timeout_fallback': True}
					dom_state.timing_info = timing_info

			end_dom_total = time.time()
			print(f'⏱️ Total DOM processing took {end_dom_total - start_dom_total:.3f} seconds')

			self.logger.debug('📋 Getting tabs info...')
			start_tabs = time.time()
			tabs_info = await self.get_tabs_info()
			end_tabs = time.time()
			print(f'⏱️ get_tabs_info() took {end_tabs - start_tabs:.3f} seconds')
			self.logger.debug('✅ Tabs info completed')

			# Get all cross-origin iframes within the page and open them in new tabs
			# mark the titles of the new tabs so the LLM knows to check them for additional content
			# unfortunately too buggy for now, too many sites use invisible cross-origin iframes for ads, tracking, youtube videos, social media, etc.
			# and it distracts the bot by opening a lot of new tabs
			# iframe_urls = await dom_service.get_cross_origin_iframes()
			# outer_page = self.agent_current_page
			# for url in iframe_urls:
			# 	if url in [tab.url for tab in tabs_info]:
			# 		continue  # skip if the iframe if we already have it open in a tab
			# 	new_page_id = tabs_info[-1].page_id + 1
			# 	self.logger.debug(f'Opening cross-origin iframe in new tab #{new_page_id}: {url}')
			# 	await self.create_new_tab(url)
			# 	tabs_info.append(
			# 		TabInfo(
			# 			page_id=new_page_id,
			# 			url=url,
			# 			title=f'iFrame opened as new tab, treat as if embedded inside page {outer_page.url}: {page.url}',
			# 			parent_page_url=outer_page.url,
			# 		)
			# 	)

			try:
				self.logger.debug('📸 Capturing screenshot...')
				# Reasonable timeout for screenshot
				start_screenshot = time.time()
				screenshot_b64 = await self.take_screenshot()
				end_screenshot = time.time()
				print(f'⏱️ take_screenshot() took {end_screenshot - start_screenshot:.3f} seconds')
				# self.logger.debug('✅ Screenshot completed')
			except Exception as e:
				self.logger.warning(f'❌ Screenshot failed for {_log_pretty_url(page.url)}: {type(e).__name__} {e}')
				screenshot_b64 = None

			# Get comprehensive page information
			start_page_info = time.time()
			page_info = await self.get_page_info(page)
			end_page_info = time.time()
			print(f'⏱️ get_page_info() took {end_page_info - start_page_info:.3f} seconds')

			try:
				self.logger.debug('📏 Getting scroll info...')
				start_scroll = time.time()
				pixels_above, pixels_below = await asyncio.wait_for(self.get_scroll_info(page), timeout=5.0)
				end_scroll = time.time()
				print(f'⏱️ get_scroll_info() took {end_scroll - start_scroll:.3f} seconds')
				self.logger.debug('✅ Scroll info completed')
			except Exception as e:
				self.logger.warning(f'Failed to get scroll info: {type(e).__name__}')
				pixels_above, pixels_below = 0, 0

			try:
				start_title = time.time()
				title = await asyncio.wait_for(page.title(), timeout=3.0)
				end_title = time.time()
				print(f'⏱️ page.title() took {end_title - start_title:.3f} seconds')
			except Exception:
				title = 'Title unavailable'

			# Check if this is a minimal fallback state
			browser_errors = []
			if not dom_state.selector_map:  # Empty selector map indicates fallback state
				browser_errors.append(
					f'DOM processing timed out for {page.url} - using minimal state. Basic navigation still available via go_to_url, scroll, and search actions.'
				)

			start_summary_creation = time.time()
			self.browser_state_summary = BrowserStateSummary(
				dom_state=dom_state,
				url=page.url,
				title=title,
				tabs=tabs_info,
				screenshot=screenshot_b64,
				page_info=page_info,
				pixels_above=pixels_above,
				pixels_below=pixels_below,
				browser_errors=browser_errors,
			)
			end_summary_creation = time.time()
			print(f'⏱️ BrowserStateSummary creation took {end_summary_creation - start_summary_creation:.3f} seconds')

			self.logger.debug('✅ get_state_summary completed successfully')
			return self.browser_state_summary
		except Exception as e:
			self.logger.error(f'❌ Failed to update browser_state_summary: {type(e).__name__}: {e}')
			# Return last known good state if available
			if hasattr(self, 'browser_state_summary'):
				return self.browser_state_summary
			raise
		finally:
			start_final_cleanup = time.time()
			await self.remove_highlights(dom_service)
			end_final_cleanup = time.time()
			print(f'⏱️ Final cleanup (remove_highlights) took {end_final_cleanup - start_final_cleanup:.3f} seconds')

	# region - Page Health Check Helpers
	@observe_debug(ignore_input=True)
	async def _is_page_responsive(self, page: Page, timeout: float = 5.0) -> bool:
		"""Check if a page is responsive by trying to evaluate simple JavaScript."""
		eval_task = None
		try:
			eval_task = asyncio.create_task(page.evaluate('1'))
			done, pending = await asyncio.wait([eval_task], timeout=timeout)

			if eval_task in done:
				try:
					await eval_task  # This will raise if the evaluation failed
					return True
				except Exception:
					return False
			else:
				# Timeout - the page is unresponsive
				return False
		except Exception:
			return False
		finally:
			# Always clean up the eval task
			if eval_task and not eval_task.done():
				eval_task.cancel()
				try:
					await eval_task
				except (asyncio.CancelledError, Exception):
					pass

	async def _force_close_page_via_cdp(self, page_url: str) -> bool:
		"""Force close a crashed page using CDP from a clean temporary page."""
		try:
			# self.logger.info('🔨 Creating temporary page for CDP force-close...')

			# Create a clean page for CDP operations
			assert self.browser_context, 'Browser context is not set up yet'
			temp_page = await asyncio.wait_for(self.browser_context.new_page(), timeout=5.0)
			await asyncio.wait_for(temp_page.goto('about:blank'), timeout=2.0)

			# Create CDP session from the clean page
			cdp_session = await asyncio.wait_for(self.browser_context.new_cdp_session(temp_page), timeout=5.0)  # type: ignore

			try:
				# Get all browser targets
				targets = await asyncio.wait_for(cdp_session.send('Target.getTargets'), timeout=2.0)

				# Find the crashed page target
				blocked_target_id = None
				for target in targets.get('targetInfos', []):
					if target.get('type') == 'page' and target.get('url') == page_url:
						blocked_target_id = target.get('targetId')
						# self.logger.debug(f'Found target to close: {page_url}')
						break

				if blocked_target_id:
					# Force close the target
					self.logger.warning(
						f'🪓 Force-closing crashed page target_id={blocked_target_id} via CDP: {_log_pretty_url(page_url)}...'
					)
					await asyncio.wait_for(cdp_session.send('Target.closeTarget', {'targetId': blocked_target_id}), timeout=2.0)
					# self.logger.debug(f'☠️ Successfully force-closed crashed page target_id={blocked_target_id} via CDP: {_log_pretty_url(page_url)}')
					return True
				else:
					self.logger.debug(
						f'❌ Could not find CDP page target_id to force-close: {_log_pretty_url(page_url)} (concurrency issues?)'
					)
					return False

			finally:
				# Clean up
				try:
					await asyncio.wait_for(cdp_session.detach(), timeout=1.0)
				except Exception:
					pass
				await temp_page.close()

		except Exception as e:
			self.logger.error(f'❌ Using raw CDP to force-close crashed page failed: {type(e).__name__}: {e}')
			return False

	async def _try_reopen_url(self, url: str, timeout_ms: int | None = None) -> bool:
		"""Try to reopen a URL in a new page and check if it's responsive."""
		if not url or is_new_tab_page(url):
			return False

		timeout_ms = int(timeout_ms or self.browser_profile.default_navigation_timeout or 6000)

		try:
			self.logger.debug(f'🔄 Attempting to reload URL that crashed: {_log_pretty_url(url)}')

			# Create new page directly to avoid circular dependency
			assert self.browser_context is not None, 'Browser context is not set'
			new_page = await self.browser_context.new_page()
			self.agent_current_page = new_page

			# Update human tab reference if there is no human tab yet
			if (not self.human_current_page) or self.human_current_page.is_closed():
				self.human_current_page = new_page

			# Set viewport for new tab
			if self.browser_profile.viewport:
				await new_page.set_viewport_size(self.browser_profile.viewport)

			# Navigate with timeout using asyncio.wait
			nav_task = asyncio.create_task(new_page.goto(url, wait_until='load', timeout=timeout_ms))
			done, pending = await asyncio.wait([nav_task], timeout=(timeout_ms + 500) / 1000)

			if nav_task in pending:
				# Navigation timed out
				self.logger.debug(
					f'⚠️ Attempting to reload previously crashed URL {_log_pretty_url(url)} failed again, timed out again after {timeout_ms / 1000}s'
				)
				nav_task.cancel()
				try:
					await nav_task
				except asyncio.CancelledError:
					pass
			elif nav_task in done:
				try:
					await nav_task  # This will raise if navigation failed
				except Exception as e:
					self.logger.debug(
						f'⚠️ Attempting to reload previously crashed URL {_log_pretty_url(url)} failed again: {type(e).__name__}'
					)

			# Wait a bit for any transient blocking to resolve
			await asyncio.sleep(1.0)

			# Check if the reopened page is responsive
			# self.logger.debug('Checking if reopened page is responsive...')
			is_responsive = await self._is_page_responsive(new_page, timeout=2.0)

			if is_responsive:
				self.logger.info(f'✅ Page recovered and is now responsive after reopening on: {_log_pretty_url(url)}')
				return True
			else:
				self.logger.warning(f'⚠️ Reopened page {_log_pretty_url(url)} is still unresponsive')
				# Close the unresponsive page before returning
				# This is critical to prevent the recovery flow from hanging
				try:
					await self._force_close_page_via_cdp(new_page.url)
				except Exception as e:
					self.logger.error(
						f'❌ Failed to close crashed page {_log_pretty_url(url)} via CDP: {type(e).__name__}: {e} (something is very wrong or system is extremely overloaded)'
					)
				self.agent_current_page = None  # Clear reference to closed page
				return False

		except Exception as e:
			self.logger.error(f'❌ Retrying crashed page {_log_pretty_url(url)} failed: {type(e).__name__}: {e}')
			return False

	async def _create_blank_fallback_page(self, url: str) -> None:
		"""Create a new blank page as a fallback when recovery fails."""
		self.logger.warning(
			f'⚠️ Resetting to about:blank as fallback because browser is unable to load the original URL without crashing: {_log_pretty_url(url)}'
		)
		# self.logger.debug(f'Current agent_current_page: {self.agent_current_page}')

		# Close any existing broken page
		if self.agent_current_page and not self.agent_current_page.is_closed():
			try:
				await self.agent_current_page.close()
			except Exception:
				pass

		# Create fresh page directly (avoid decorated methods to prevent circular dependency)
		assert self.browser_context is not None, 'Browser context is not set'
		new_page = await self.browser_context.new_page()
		self.agent_current_page = new_page

		# Update human tab reference if there is no human tab yet
		if (not self.human_current_page) or self.human_current_page.is_closed():
			self.human_current_page = new_page

		# Set viewport for new tab
		if self.browser_profile.viewport:
			await new_page.set_viewport_size(self.browser_profile.viewport)

		# Navigate to blank
		try:
			await new_page.goto('about:blank', wait_until='load', timeout=5000)
		except Exception as e:
			self.logger.error(
				f'❌ Failed to navigate to about:blank: {type(e).__name__}: {e} (something is very wrong or system is extremely overloaded)'
			)
			raise

		# Verify it's responsive
		if not await self._is_page_responsive(new_page, timeout=1.0):
			raise BrowserError(
				'Browser is unable to load any new about:blank pages (something is very wrong or browser is extremely overloaded)'
			)

	async def _recover_unresponsive_page(self, calling_method: str, timeout_ms: int | None = None) -> None:
		"""Recover from an unresponsive page by closing and reopening it."""
		self.logger.warning(f'⚠️ Page JS engine became unresponsive in {calling_method}(), attempting recovery...')
		timeout_ms = min(3000, int(timeout_ms or self.browser_profile.default_navigation_timeout or 5000))

		# Prevent re-entrance
		self._in_recovery = True
		try:
			# Get current URL before recovery
			assert self.agent_current_page, 'Agent current page is not set'
			current_url = self.agent_current_page.url
			# self.logger.debug(f'Current URL: {current_url}')

			# Clear page references
			blocked_page = self.agent_current_page
			self.agent_current_page = None
			if blocked_page == self.human_current_page:
				self.human_current_page = None

			# Force-close the crashed page via CDP
			self.logger.debug('🪓 Page Recovery Step 1/3: Force-closing crashed page via CDP...')
			await self._force_close_page_via_cdp(current_url)

			# Remove the closed page from browser_context.pages by forcing a refresh
			# This prevents TargetClosedError when iterating through pages later
			if self.browser_context and self.browser_context.pages:
				# Additional cleanup: close any page objects that have the same url as the crashed page
				# (could close too many pages by accident if we have a few different tabs on the same URL)
				# Sometimes playwright doesn't immediately remove force-closed pages from the list
				for page in self.browser_context.pages[:]:  # Use slice to avoid modifying list during iteration
					if page.url == current_url and not page.is_closed() and not is_new_tab_page(page.url):
						try:
							# Try to close it via playwright as well
							await page.close()
							self.logger.debug(
								f'🪓 Closed 🅟 {str(id(page))[-2:]} because it has a known crash-causing URL: {_log_pretty_url(page.url)}'
							)
						except Exception:
							pass  # Page might already be closed via CDP

			# Try to reopen the URL (in case blocking was transient)
			self.logger.debug('🍼 Page Recovery Step 2/3: Trying to reopen the URL again...')
			if await self._try_reopen_url(current_url, timeout_ms=timeout_ms):
				self.logger.debug('✅ Page Recovery Step 3/3: Page loading succeeded after 2nd attempt!')
				return  # Success!

			# If that failed, fall back to blank page
			self.logger.debug(
				'❌ Page Recovery Step 3/3: Loading the page a 2nd time failed as well, browser seems unable to load this URL without getting stuck, retreating to a safe page...'
			)
			await self._create_blank_fallback_page(current_url)

		finally:
			# Always clear recovery flag
			self._in_recovery = False

	# region - Browser Actions
	@observe_debug(name='take_screenshot', ignore_output=True)
	@retry(
		retries=1,  # try up to 1 time to take the screenshot (2 total attempts)
		timeout=30,  # allow up to 30s for each attempt (includes recovery time)
		wait=1,  # wait 1s between each attempt
		semaphore_limit=2,  # Allow 2 screenshots at a time to better utilize resources
		semaphore_name='screenshot_global',
		semaphore_scope='multiprocess',
		semaphore_lax=True,  # Continue without semaphore if it can't be acquired
		semaphore_timeout=15,  # Wait up to 15s for semaphore acquisition
	)
	@require_healthy_browser(usable_page=True, reopen_page=True)
	@time_execution_async('--take_screenshot')
	async def take_screenshot(self, full_page: bool = False) -> str | None:
		"""
		Returns a base64 encoded screenshot of the current page using CDP.

		The decorator order ensures:
		1. @retry runs first (outer decorator)
		2. @require_healthy_browser runs on each retry attempt
		3. Page responsiveness is checked before each screenshot attempt
		4. If page is unresponsive, it's recovered and the method is retried
		"""
		assert self.agent_current_page is not None, 'Agent current page is not set'
		assert self.browser_context, 'Browser context is not set'

		page = self.agent_current_page

		if is_new_tab_page(page.url):
			self.logger.warning(
				f'▫️ Sending LLM 1px placeholder instead of real screenshot of: {_log_pretty_url(page.url)} (page empty)'
			)
			# not an exception because there's no point in retrying if we hit this, its always pointless to screenshot about:blank
			# raise ValueError('Refusing to take unneeded screenshot of empty new tab page')
			# return a 1px*1px white png to avoid wasting tokens
			return 'iVBORw0KGgoAAAANSUhEUgAAAAEAAAABCAQAAAC1HAwCAAAAC0lEQVR42mP8/x8AAwMCAO+ip1sAAAAASUVORK5CYII='

		# Always bring page to front before rendering, otherwise it crashes in some cases, not sure why
		try:
			await page.bring_to_front()
		except Exception:
			pass

		# Take screenshot using CDP to get around playwright's unnecessary slowness and weird behavior
		cdp_session = None
		try:
			# Create CDP session for the screenshot
			self.logger.debug(
				f'📸 Taking viewport-only PNG screenshot of page via fresh CDP session: {_log_pretty_url(page.url)}'
			)
			cdp_session = await self.browser_context.new_cdp_session(page)  # type: ignore

			# Capture screenshot via CDP
			screenshot_response = await cdp_session.send(
				'Page.captureScreenshot',
				{
					'captureBeyondViewport': False,
					'fromSurface': True,
					'format': 'png',
				},
			)

			screenshot_b64 = screenshot_response.get('data')
			if not screenshot_b64:
				raise Exception(
					f'CDP returned empty screenshot data for page {_log_pretty_url(page.url)}? (expected png base64)'
				)  # have never seen this happen in practice

			return screenshot_b64

		except Exception as err:
			error_str = f'{type(err).__name__}: {err}'
			if 'timeout' in error_str.lower():
				self.logger.warning(f'⏱️ Screenshot timed out on page {_log_pretty_url(page.url)} (possibly crashed): {error_str}')
			else:
				self.logger.error(f'❌ Screenshot failed on page {_log_pretty_url(page.url)} (possibly crashed): {error_str}')
			raise
		finally:
			if cdp_session:
				try:
					await asyncio.wait_for(cdp_session.detach(), timeout=1.0)
				except Exception:
					pass

	# region - User Actions

	@staticmethod
	async def _get_unique_filename(directory: str | Path, filename: str) -> str:
		"""Generate a unique filename for downloads by appending (1), (2), etc., if a file already exists."""
		base, ext = os.path.splitext(filename)
		counter = 1
		new_filename = filename
		while os.path.exists(os.path.join(directory, new_filename)):
			new_filename = f'{base} ({counter}){ext}'
			counter += 1
		return new_filename

	async def _start_context_tracing(self):
		"""Start tracing on browser context if trace_path is configured."""
		if self.browser_profile.traces_dir and self.browser_context:
			try:
				self.logger.debug(f'📽️ Starting tracing (will save to: {self.browser_profile.traces_dir})')
				# Don't pass any path to start() - let Playwright handle internal temp files
				await self.browser_context.tracing.start(
					screenshots=True,
					snapshots=True,
					sources=False,  # Reduce trace size
				)
			except Exception as e:
				self.logger.warning(f'Failed to start tracing: {e}')

	@staticmethod
	def _convert_simple_xpath_to_css_selector(xpath: str) -> str:
		"""Converts simple XPath expressions to CSS selectors."""
		if not xpath:
			return ''

		# Remove leading slash if present
		xpath = xpath.lstrip('/')

		# Split into parts
		parts = xpath.split('/')
		css_parts = []

		for part in parts:
			if not part:
				continue

			# Handle custom elements with colons by escaping them
			if ':' in part and '[' not in part:
				base_part = part.replace(':', r'\:')
				css_parts.append(base_part)
				continue

			# Handle index notation [n]
			if '[' in part:
				base_part = part[: part.find('[')]
				# Handle custom elements with colons in the base part
				if ':' in base_part:
					base_part = base_part.replace(':', r'\:')
				index_part = part[part.find('[') :]

				# Handle multiple indices
				indices = [i.strip('[]') for i in index_part.split(']')[:-1]]

				for idx in indices:
					try:
						# Handle numeric indices
						if idx.isdigit():
							index = int(idx) - 1
							base_part += f':nth-of-type({index + 1})'
						# Handle last() function
						elif idx == 'last()':
							base_part += ':last-of-type'
						# Handle position() functions
						elif 'position()' in idx:
							if '>1' in idx:
								base_part += ':nth-of-type(n+2)'
					except ValueError:
						continue

				css_parts.append(base_part)
			else:
				css_parts.append(part)

		base_selector = ' > '.join(css_parts)
		return base_selector

	@classmethod
	@time_execution_sync('--enhanced_css_selector_for_element')
	def _enhanced_css_selector_for_element(cls, element: EnhancedDOMTreeNode, include_dynamic_attributes: bool = True) -> str:
		"""
		Creates a CSS selector for a DOM element, handling various edge cases and special characters.

		Args:
						element: The DOM element to create a selector for

		Returns:
						A valid CSS selector string
		"""
		try:
			# Get base selector from XPath
			css_selector = cls._convert_simple_xpath_to_css_selector(element.xpath)

			# Handle class attributes
			if 'class' in element.attributes and element.attributes['class'] and include_dynamic_attributes:
				# Define a regex pattern for valid class names in CSS
				valid_class_name_pattern = re.compile(r'^[a-zA-Z_][a-zA-Z0-9_-]*$')

				# Iterate through the class attribute values
				classes = element.attributes['class'].split()
				for class_name in classes:
					# Skip empty class names
					if not class_name.strip():
						continue

					# Check if the class name is valid
					if valid_class_name_pattern.match(class_name):
						# Append the valid class name to the CSS selector
						css_selector += f'.{class_name}'
					else:
						# Skip invalid class names
						continue

			# Expanded set of safe attributes that are stable and useful for selection
			SAFE_ATTRIBUTES = {
				# Data attributes (if they're stable in your application)
				'id',
				# Standard HTML attributes
				'name',
				'type',
				'placeholder',
				# Accessibility attributes
				'aria-label',
				'aria-labelledby',
				'aria-describedby',
				'role',
				# Common form attributes
				'for',
				'autocomplete',
				'required',
				'readonly',
				# Media attributes
				'alt',
				'title',
				'src',
				# Custom stable attributes (add any application-specific ones)
				'href',
				'target',
			}

			if include_dynamic_attributes:
				dynamic_attributes = {
					'data-id',
					'data-qa',
					'data-cy',
					'data-testid',
				}
				SAFE_ATTRIBUTES.update(dynamic_attributes)

			# Handle other attributes
			for attribute, value in element.attributes.items():
				if attribute == 'class':
					continue

				# Skip invalid attribute names
				if not attribute.strip():
					continue

				if attribute not in SAFE_ATTRIBUTES:
					continue

				# Escape special characters in attribute names
				safe_attribute = attribute.replace(':', r'\:')

				# Handle different value cases
				if value == '':
					css_selector += f'[{safe_attribute}]'
				elif any(char in value for char in '"\'<>`\n\r\t'):
					# Use contains for values with special characters
					# For newline-containing text, only use the part before the newline
					if '\n' in value:
						value = value.split('\n')[0]
					# Regex-substitute *any* whitespace with a single space, then strip.
					collapsed_value = re.sub(r'\s+', ' ', value).strip()
					# Escape embedded double-quotes.
					safe_value = collapsed_value.replace('"', '\\"')
					css_selector += f'[{safe_attribute}*="{safe_value}"]'
				else:
					css_selector += f'[{safe_attribute}="{value}"]'

			return css_selector

		except Exception:
			# Fallback: use XPath as a CSS selector (via Playwright's "xpath=" pseudo-selector)
			return f'xpath={element.xpath or "//" + (element.tag_name or "*")}'

	@require_healthy_browser(usable_page=True, reopen_page=True)
	@time_execution_async('--is_visible')
	async def _is_visible(self, element: ElementHandle) -> bool:
		"""
		Checks if an element is visible on the page.
		We use our own implementation instead of relying solely on Playwright's is_visible() because
		of edge cases with CSS frameworks like Tailwind. When elements use Tailwind's 'hidden' class,
		the computed style may return display as '' (empty string) instead of 'none', causing Playwright
		to incorrectly consider hidden elements as visible. By additionally checking the bounding box
		dimensions, we catch elements that have zero width/height regardless of how they were hidden.
		"""
		is_hidden = await element.is_hidden()
		bbox = await element.bounding_box()

		return not is_hidden and bbox is not None and bbox['width'] > 0 and bbox['height'] > 0

	async def _find_iframe_container_for_frame(self, frame_id: str) -> EnhancedDOMTreeNode | None:
		"""Find the iframe container element for a given frame_id."""
		try:
			selector_map = await self.get_selector_map()
			for element_node in selector_map.values():
				if (
					element_node.tag_name == 'iframe'
					and element_node.content_document
					and element_node.content_document.frame_id == frame_id
				):
					return element_node
				# Also check if the element itself has the frame_id and is an iframe
				if element_node.tag_name == 'iframe' and element_node.frame_id == frame_id:
					return element_node
		except Exception as e:
			self.logger.debug(f'Error finding iframe container for frame {frame_id}: {e}')
		return None

	@require_healthy_browser(usable_page=True, reopen_page=True)
	@time_execution_async('--get_locate_element')
	async def get_locate_element(self, element: EnhancedDOMTreeNode) -> ElementHandle | None:
		page = await self.get_current_page()
		current_frame = page

		# ENHANCED IFRAME HANDLING: Check if element is in an iframe context
		# If element has a frame_id different from main, find the iframe container
		if element.frame_id and element.frame_id != 'main':
			# Element is inside an iframe - find the iframe container element
			iframe_container = await self._find_iframe_container_for_frame(element.frame_id)
			if iframe_container:
				# Switch to iframe context using the container element
				css_selector = self._enhanced_css_selector_for_element(
					iframe_container,
					include_dynamic_attributes=self.browser_profile.include_dynamic_attributes,
				)
				if css_selector:
					current_frame = current_frame.frame_locator(css_selector)
				else:
					self.logger.debug(f'Using XPath for iframe: {iframe_container.xpath}')
					current_frame = current_frame.frame_locator(f'xpath={iframe_container.xpath}')
		else:
			# FALLBACK: Use parent traversal method for iframe detection
			# Start with the target element and collect all parents
			parents: list[EnhancedDOMTreeNode] = []
			current = element
			while current.parent is not None:
				parent = current.parent
				parents.append(parent)
				current = parent

			# Reverse the parents list to process from top to bottom
			parents.reverse()

			# Process all iframe parents in sequence
			iframes = [item for item in parents if item.tag_name == 'iframe']
			for parent in iframes:
				css_selector = self._enhanced_css_selector_for_element(
					parent,
					include_dynamic_attributes=self.browser_profile.include_dynamic_attributes,
				)
				# Use CSS selector if available, otherwise fall back to XPath
				if css_selector:
					current_frame = current_frame.frame_locator(css_selector)
				else:
					self.logger.debug(f'Using XPath for iframe: {parent.xpath}')
					current_frame = current_frame.frame_locator(f'xpath={parent.xpath}')

		css_selector = self._enhanced_css_selector_for_element(
			element, include_dynamic_attributes=self.browser_profile.include_dynamic_attributes
		)

		try:
			if isinstance(current_frame, FrameLocator):
				if css_selector:
					element_handle = await current_frame.locator(css_selector).element_handle()
				else:
					# Fall back to XPath when CSS selector is empty
					self.logger.debug(f'CSS selector empty, falling back to XPath: {element.xpath}')
					element_handle = await current_frame.locator(f'xpath={element.xpath}').element_handle()
				return element_handle
			else:
				# Try CSS selector first if available
				if css_selector:
					element_handle = await current_frame.query_selector(css_selector)
				else:
					# Fall back to XPath
					self.logger.debug(f'CSS selector empty, falling back to XPath: {element.xpath}')
					element_handle = await current_frame.locator(f'xpath={element.xpath}').element_handle()
				if element_handle:
					is_visible = await self._is_visible(element_handle)
					if is_visible:
						await element_handle.scroll_into_view_if_needed()
					return element_handle
				return None
		except Exception as e:
			# If CSS selector failed, try XPath as fallback
			if css_selector and 'CSS.escape' not in str(e):
				try:
					self.logger.debug(f'CSS selector failed, trying XPath fallback: {element.xpath}')
					if isinstance(current_frame, FrameLocator):
						element_handle = await current_frame.locator(f'xpath={element.xpath}').element_handle()
					else:
						element_handle = await current_frame.locator(f'xpath={element.xpath}').element_handle()

					if element_handle:
						is_visible = await self._is_visible(element_handle)
						if is_visible:
							await element_handle.scroll_into_view_if_needed()
						return element_handle
				except Exception as xpath_e:
					self.logger.error(
						f'❌ Failed to locate element with both CSS ({css_selector}) and XPath ({element.xpath}): {type(xpath_e).__name__}: {xpath_e}'
					)
					return None
			else:
				self.logger.error(
					f'❌ Failed to locate element {css_selector or element.xpath} on page {_log_pretty_url(page.url)}: {type(e).__name__}: {e}'
				)
				return None

	@require_healthy_browser(usable_page=True, reopen_page=True)
	@time_execution_async('--get_locate_element_by_xpath')
	async def get_locate_element_by_xpath(self, xpath: str) -> ElementHandle | None:
		"""
		Locates an element on the page using the provided XPath.
		"""
		page = await self.get_current_page()

		try:
			# Use XPath to locate the element
			element_handle = await page.query_selector(f'xpath={xpath}')
			if element_handle:
				is_visible = await self._is_visible(element_handle)
				if is_visible:
					await element_handle.scroll_into_view_if_needed()
				return element_handle
			return None
		except Exception as e:
			self.logger.error(f'❌ Failed to locate xpath {xpath} on page {_log_pretty_url(page.url)}: {type(e).__name__}: {e}')
			return None

	@require_healthy_browser(usable_page=True, reopen_page=True)
	@time_execution_async('--get_locate_element_by_css_selector')
	async def get_locate_element_by_css_selector(self, css_selector: str) -> ElementHandle | None:
		"""
		Locates an element on the page using the provided CSS selector.
		"""
		page = await self.get_current_page()

		try:
			# Use CSS selector to locate the element
			element_handle = await page.query_selector(css_selector)
			if element_handle:
				is_visible = await self._is_visible(element_handle)
				if is_visible:
					await element_handle.scroll_into_view_if_needed()
				return element_handle
			return None
		except Exception as e:
			self.logger.error(
				f'❌ Failed to locate element {css_selector} on page {_log_pretty_url(page.url)}: {type(e).__name__}: {e}'
			)
			return None

	@require_healthy_browser(usable_page=True, reopen_page=True)
	@time_execution_async('--get_locate_element_by_text')
	async def get_locate_element_by_text(
		self, text: str, nth: int | None = 0, element_type: str | None = None
	) -> ElementHandle | None:
		"""
		Locates an element on the page using the provided text.
		If `nth` is provided, it returns the nth matching element (0-based).
		If `element_type` is provided, filters by tag name (e.g., 'button', 'span').
		"""
		page = await self.get_current_page()
		try:
			# handle also specific element type or use any type.
			selector = f'{element_type or "*"}:text("{text}")'
			elements = await page.query_selector_all(selector)
			# considering only visible elements
			elements = [el for el in elements if await self._is_visible(el)]

			if not elements:
				self.logger.error(f"❌ No visible element with text '{text}' found on page {_log_pretty_url(page.url)}.")
				return None

			if nth is not None:
				if 0 <= nth < len(elements):
					element_handle = elements[nth]
				else:
					self.logger.error(
						f"❌ Visible element with text '{text}' not found at index #{nth} on page {_log_pretty_url(page.url)}."
					)
					return None
			else:
				element_handle = elements[0]

			is_visible = await self._is_visible(element_handle)
			if is_visible:
				await element_handle.scroll_into_view_if_needed()
			return element_handle
		except Exception as e:
			self.logger.error(
				f"❌ Failed to locate element by text '{text}' on page {_log_pretty_url(page.url)}: {type(e).__name__}: {e}"
			)
			return None

	@require_healthy_browser(usable_page=True, reopen_page=True)
	@time_execution_async('--input_text_element_node')
	async def _input_text_element_node(self, element_node: EnhancedDOMTreeNode, text: str):
		"""
		Input text into an element with proper error handling and state management.
		Handles different types of input fields and ensures proper element state before input.
		"""
		try:
			element_handle = await self.get_locate_element(element_node)

			if element_handle is None:
				raise BrowserError(f'Element: {repr(element_node)} not found')

			# Ensure element is ready for input
			try:
				await element_handle.wait_for_element_state('stable', timeout=1_000)
				is_visible = await self._is_visible(element_handle)
				if is_visible:
					await element_handle.scroll_into_view_if_needed(timeout=1_000)
			except Exception:
				pass

			# let's first try to click and type
			try:
				await element_handle.evaluate('el => {el.textContent = ""; el.value = "";}')
				await element_handle.click()
				await asyncio.sleep(0.1)  # Increased sleep time
				page = await self.get_current_page()
				await page.keyboard.type(text)
				return
			except Exception as e:
				self.logger.debug(f'Input text with click and type failed, trying element handle method: {e}')
				pass

			# Get element properties to determine input method
			tag_handle = await element_handle.get_property('tagName')
			tag_name = (await tag_handle.json_value()).lower()
			is_contenteditable = await element_handle.get_property('isContentEditable')
			readonly_handle = await element_handle.get_property('readOnly')
			disabled_handle = await element_handle.get_property('disabled')

			readonly = await readonly_handle.json_value() if readonly_handle else False
			disabled = await disabled_handle.json_value() if disabled_handle else False

			try:
				if (await is_contenteditable.json_value() or tag_name == 'input') and not (readonly or disabled):
					await element_handle.evaluate('el => {el.textContent = ""; el.value = "";}')
					await element_handle.type(text, delay=5)
				else:
					await element_handle.fill(text)
			except Exception as e:
				self.logger.error(f'Error during input text into element: {type(e).__name__}: {e}')
				raise BrowserError(f'Failed to input text into element: {repr(element_node)}')

		except Exception as e:
			# Get current page URL safely for error message
			try:
				page = await self.get_current_page()
				page_url = _log_pretty_url(page.url)
			except Exception:
				page_url = 'unknown page'

			self.logger.debug(
				f'❌ Failed to input text into element: {repr(element_node)} on page {page_url}: {type(e).__name__}: {e}'
			)
			raise BrowserError(f'Failed to input text into element: {repr(element_node)}')

	@require_healthy_browser(usable_page=True, reopen_page=True)
	@time_execution_async('--switch_to_tab')
	async def switch_to_tab(self, page_id: int) -> Page:
		"""Switch to a specific tab by its page_id (aka tab index exposed to LLM)"""
		assert self.browser_context is not None, 'Browser context is not set'
		pages = self.browser_context.pages

		if page_id >= len(pages):
			raise BrowserError(f'No tab found with page_id: {page_id}')

		page = pages[page_id]

		# Check if the tab's URL is allowed before switching
		if not self._is_url_allowed(page.url):
			raise BrowserError(f'Cannot switch to tab with non-allowed URL: {page.url}')

		# Update both tab references - agent wants this tab, and it's now in the foreground
		self.agent_current_page = page
		await self.agent_current_page.bring_to_front()  # crucial for screenshot to work

		# in order for a human watching to be able to follow along with what the agent is doing
		# update the human's active tab to match the agent's
		if self.human_current_page != page:
			# TODO: figure out how to do this without bringing the entire window to the foreground and stealing foreground app focus
			# might require browser-use extension loaded into the browser so we can use chrome.tabs extension APIs
			# await page.bring_to_front()
			pass

		self.human_current_page = page

		# Invalidate cached state since we've switched to a different tab
		# The cached state contains DOM elements and selector map from the previous tab
		self._cached_browser_state_summary = None
		self._cached_clickable_element_hashes = None

		try:
			await page.wait_for_load_state()
		except Exception as e:
			self.logger.warning(f'⚠️ New page failed to fully load: {type(e).__name__}: {e}')

		# Set the viewport size for the tab
		if self.browser_profile.viewport:
			await page.set_viewport_size(self.browser_profile.viewport)

		return page

	# region - Helper methods for easier access to the DOM
	@observe_debug(name='get_selector_map', ignore_output=True, ignore_input=True)
	@require_healthy_browser(usable_page=True, reopen_page=True)
	async def get_selector_map(self) -> DOMSelectorMap:
		if self._cached_browser_state_summary is None:
			return {}
		return self._cached_browser_state_summary.dom_state.selector_map

	@observe_debug(ignore_input=True, ignore_output=True, name='get_element_by_index')
	@require_healthy_browser(usable_page=True, reopen_page=True)
	async def get_element_by_index(self, index: int) -> ElementHandle | None:
		selector_map = await self.get_selector_map()
		element_handle = await self.get_locate_element(selector_map[index])
		return element_handle

	@observe_debug(ignore_input=True, ignore_output=True, name='is_file_input_by_index')
	async def is_file_input_by_index(self, index: int) -> bool:
		try:
			selector_map = await self.get_selector_map()
			node = selector_map[index]
			return self.is_file_input(node)
		except Exception as e:
			self.logger.debug(f'❌ Error in is_file_input(index={index}): {type(e).__name__}: {e}')
			return False

	@staticmethod
	def is_file_input(node: EnhancedDOMTreeNode) -> bool:
		return node.tag_name == 'input' and node.attributes.get('type', '').lower() == 'file'

	@require_healthy_browser(usable_page=True, reopen_page=True)
	async def find_file_upload_element_by_index(
		self, index: int, max_height: int = 3, max_descendant_depth: int = 3
	) -> EnhancedDOMTreeNode | None:
		"""
		Find the closest file input to the selected element by traversing the DOM bottom-up.
		At each level (up to max_height ancestors):
		- Check the current node itself
		- Check all its children/descendants up to max_descendant_depth
		- Check all siblings (and their descendants up to max_descendant_depth)
		Returns the first file input found, or None if not found.
		"""
		try:
			selector_map = await self.get_selector_map()
			if index not in selector_map:
				return None

			candidate_element = selector_map[index]

			def find_file_input_in_descendants(node: EnhancedDOMTreeNode, depth: int) -> EnhancedDOMTreeNode | None:
				if depth < 0 or not isinstance(node, EnhancedDOMTreeNode):
					return None
				if self.is_file_input(node):
					return node
				for child in node.children:
					result = find_file_input_in_descendants(child, depth - 1)
					if result:
						return result
				return None

			current = candidate_element
			for _ in range(max_height + 1):  # include the candidate itself
				# 1. Check the current node itself
				if self.is_file_input(current):
					return current
				# 2. Check all descendants of the current node
				result = find_file_input_in_descendants(current, max_descendant_depth)
				if result:
					return result
				# 3. Check all siblings and their descendants
				parent = current.parent
				if parent:
					for sibling in parent.children:
						if sibling is current:
							continue
						if self.is_file_input(sibling):
							return sibling
						result = find_file_input_in_descendants(sibling, max_descendant_depth)
						if result:
							return result
				current = parent
				if not current:
					break
			return None
		except Exception as e:
			page = await self.get_current_page()
			self.logger.debug(
				f'❌ Error in find_file_upload_element_by_index(index={index}) on page {_log_pretty_url(page.url)}: {type(e).__name__}: {e}'
			)
			return None

	@require_healthy_browser(usable_page=True, reopen_page=True)
	async def get_scroll_info(self, page: Page) -> tuple[int, int]:
		"""Get scroll position information for the current page."""
		scroll_y = await page.evaluate('window.scrollY')
		viewport_height = await page.evaluate('window.innerHeight')
		total_height = await page.evaluate('document.documentElement.scrollHeight')
		# Convert to int to handle fractional pixels
		pixels_above = int(scroll_y)
		pixels_below = int(max(0, total_height - (scroll_y + viewport_height)))
		return pixels_above, pixels_below

	@require_healthy_browser(usable_page=True, reopen_page=True)
	async def get_page_info(self, page: Page) -> PageInfo:
		"""Get comprehensive page size and scroll information."""
		# Get all page dimensions and scroll info in one JavaScript call for efficiency
		page_data = await page.evaluate("""() => {
			return {
				// Current viewport dimensions
				viewport_width: window.innerWidth,
				viewport_height: window.innerHeight,
				
				// Total page dimensions
				page_width: Math.max(
					document.documentElement.scrollWidth,
					document.body.scrollWidth || 0
				),
				page_height: Math.max(
					document.documentElement.scrollHeight,
					document.body.scrollHeight || 0
				),
				
				// Current scroll position
				scroll_x: window.scrollX || window.pageXOffset || document.documentElement.scrollLeft || 0,
				scroll_y: window.scrollY || window.pageYOffset || document.documentElement.scrollTop || 0
			};
		}""")

		# Calculate derived values (convert to int to handle fractional pixels)
		viewport_width = int(page_data['viewport_width'])
		viewport_height = int(page_data['viewport_height'])
		page_width = int(page_data['page_width'])
		page_height = int(page_data['page_height'])
		scroll_x = int(page_data['scroll_x'])
		scroll_y = int(page_data['scroll_y'])

		# Calculate scroll information
		pixels_above = scroll_y
		pixels_below = max(0, page_height - (scroll_y + viewport_height))
		pixels_left = scroll_x
		pixels_right = max(0, page_width - (scroll_x + viewport_width))

		# Create PageInfo object with comprehensive information
		page_info = PageInfo(
			viewport_width=viewport_width,
			viewport_height=viewport_height,
			page_width=page_width,
			page_height=page_height,
			scroll_x=scroll_x,
			scroll_y=scroll_y,
			pixels_above=pixels_above,
			pixels_below=pixels_below,
			pixels_left=pixels_left,
			pixels_right=pixels_right,
		)

		return page_info

	async def _scroll_with_cdp_gesture(self, page: Page, pixels: int) -> bool:
		"""
		Scroll using CDP Input.synthesizeScrollGesture for universal compatibility.

		Args:
			page: The page to scroll
			pixels: Number of pixels to scroll (positive = up, negative = down)

		Returns:
			True if successful, False if failed
		"""
		try:
			# Use CDP to synthesize scroll gesture - works in all contexts including PDFs
			cdp_session = await page.context.new_cdp_session(page)  # type: ignore

			# Get viewport center for scroll origin
			viewport = await page.evaluate("""
				() => ({
					width: window.innerWidth,
					height: window.innerHeight
				})
			""")

			center_x = viewport['width'] // 2
			center_y = viewport['height'] // 2

			await cdp_session.send(
				'Input.synthesizeScrollGesture',
				{
					'x': center_x,
					'y': center_y,
					'xDistance': 0,
					'yDistance': -pixels,  # Negative = scroll down, Positive = scroll up
					'gestureSourceType': 'mouse',  # Use mouse gestures for better compatibility
					'speed': 3000,  # Pixels per second
				},
			)

			try:
				await asyncio.wait_for(cdp_session.detach(), timeout=1.0)
			except (TimeoutError, Exception):
				pass
			self.logger.debug(f'📄 Scrolled via CDP Input.synthesizeScrollGesture: {pixels}px')
			return True

		except Exception as e:
			self.logger.warning(f'❌ Scrolling via CDP Input.synthesizeScrollGesture failed: {type(e).__name__}: {e}')
			return False

	@require_healthy_browser(usable_page=True, reopen_page=True)
	async def _scroll_container(self, pixels: int) -> None:
		"""Scroll using CDP gesture synthesis with JavaScript fallback."""

		page = await self.get_current_page()

		# Try CDP scroll gesture first (works universally including PDFs)
		if await self._scroll_with_cdp_gesture(page, pixels):
			return

		# Fallback to JavaScript for older browsers or when CDP fails
		self.logger.debug('Falling back to JavaScript scrolling')
		SMART_SCROLL_JS = """(dy) => {
			const bigEnough = el => el.clientHeight >= window.innerHeight * 0.5;
			const canScroll = el =>
				el &&
				/(auto|scroll|overlay)/.test(getComputedStyle(el).overflowY) &&
				el.scrollHeight > el.clientHeight &&
				bigEnough(el);

			let el = document.activeElement;
			while (el && !canScroll(el) && el !== document.body) el = el.parentElement;

			el = canScroll(el)
					? el
					: [...document.querySelectorAll('*')].find(canScroll)
					|| document.scrollingElement
					|| document.documentElement;

			if (el === document.scrollingElement ||
				el === document.documentElement ||
				el === document.body) {
				window.scrollBy(0, dy);
			} else {
				el.scrollBy({ top: dy, behavior: 'auto' });
			}
		}"""
		await page.evaluate(SMART_SCROLL_JS, pixels)

	# --- DVD Screensaver Loading Animation Helper ---
	async def _show_dvd_screensaver_loading_animation(self, page: Page) -> None:
		"""
		Injects a DVD screensaver-style bouncing logo loading animation overlay into the given Playwright Page.
		This is used to visually indicate that the browser is setting up or waiting.
		"""
		if CONFIG.IS_IN_EVALS:
			# dont bother wasting CPU showing animations during evals
			return

		# we could enforce this, but maybe it's useful to be able to show it on other tabs?
		# assert is_new_tab_page(page.url), 'DVD screensaver loading animation should only be shown on new tab pages'

		# all in one JS function for speed, we want as few roundtrip CDP calls as possible
		# between opening the tab and showing the animation
		try:
			await page.evaluate(
				"""(browser_session_label) => {
				const animated_title = `Starting agent ${browser_session_label}...`;
				if (document.title === animated_title) {
					return;      // already run on this tab, dont run again
				}
				document.title = animated_title;

				// Create the main overlay
				const loadingOverlay = document.createElement('div');
				loadingOverlay.id = 'pretty-loading-animation';
				loadingOverlay.style.position = 'fixed';
				loadingOverlay.style.top = '0';
				loadingOverlay.style.left = '0';
				loadingOverlay.style.width = '100vw';
				loadingOverlay.style.height = '100vh';
				loadingOverlay.style.background = '#000';
				loadingOverlay.style.zIndex = '99999';
				loadingOverlay.style.overflow = 'hidden';

				// Create the image element
				const img = document.createElement('img');
				img.src = 'https://cf.browser-use.com/logo.svg';
				img.alt = 'Browser-Use';
				img.style.width = '200px';
				img.style.height = 'auto';
				img.style.position = 'absolute';
				img.style.left = '0px';
				img.style.top = '0px';
				img.style.zIndex = '2';
				img.style.opacity = '0.8';

				loadingOverlay.appendChild(img);
				document.body.appendChild(loadingOverlay);

				// DVD screensaver bounce logic
				let x = Math.random() * (window.innerWidth - 300);
				let y = Math.random() * (window.innerHeight - 300);
				let dx = 1.2 + Math.random() * 0.4; // px per frame
				let dy = 1.2 + Math.random() * 0.4;
				// Randomize direction
				if (Math.random() > 0.5) dx = -dx;
				if (Math.random() > 0.5) dy = -dy;

				function animate() {
					const imgWidth = img.offsetWidth || 300;
					const imgHeight = img.offsetHeight || 300;
					x += dx;
					y += dy;

					if (x <= 0) {
						x = 0;
						dx = Math.abs(dx);
					} else if (x + imgWidth >= window.innerWidth) {
						x = window.innerWidth - imgWidth;
						dx = -Math.abs(dx);
					}
					if (y <= 0) {
						y = 0;
						dy = Math.abs(dy);
					} else if (y + imgHeight >= window.innerHeight) {
						y = window.innerHeight - imgHeight;
						dy = -Math.abs(dy);
					}

					img.style.left = `${x}px`;
					img.style.top = `${y}px`;

					requestAnimationFrame(animate);
				}
				animate();

				// Responsive: update bounds on resize
				window.addEventListener('resize', () => {
					x = Math.min(x, window.innerWidth - img.offsetWidth);
					y = Math.min(y, window.innerHeight - img.offsetHeight);
				});

				// Add a little CSS for smoothness
				const style = document.createElement('style');
				style.textContent = `
					#pretty-loading-animation {
						/*backdrop-filter: blur(2px) brightness(0.9);*/
					}
					#pretty-loading-animation img {
						user-select: none;
						pointer-events: none;
					}
				`;
				document.head.appendChild(style);
			}""",
				str(self.id)[-4:],
			)
		except Exception as e:
			self.logger.debug(f'❌ Failed to show 📀 DVD loading animation: {type(e).__name__}: {e}')

	@observe_debug(ignore_input=True, ignore_output=True, name='get_state_summary_with_fallback')
	@require_healthy_browser(usable_page=True, reopen_page=True)
	@time_execution_async('--get_state_summary_with_fallback')
	async def get_state_summary_with_fallback(self, cache_clickable_elements_hashes: bool = True) -> BrowserStateSummary:
		"""Get browser state with fallback to minimal state on errors

		This method first tries to get a full state summary. If that fails,
		it falls back to a minimal state summary to allow basic navigation.

		Parameters:
		-----------
		cache_clickable_elements_hashes: bool
			If True, cache the clickable elements hashes for the current state.

		Returns:
		--------
		BrowserStateSummary: Either full state or minimal fallback state
		"""
		# Try 1: Full state summary (current implementation)
		try:
			return await self.get_state_summary(cache_clickable_elements_hashes)
		except Exception as e:
			self.logger.warning(f'Full state retrieval failed: {type(e).__name__}: {e}')
			self.logger.warning('🔄 Falling back to minimal state summary')

		# Try 2: Minimal state summary as fallback
		return await self.get_minimal_state_summary()

	async def _is_pdf_viewer(self, page: Page) -> bool:
		"""
		Check if the current page is displaying a PDF in Chrome's PDF viewer.
		Returns True if PDF is detected, False otherwise.
		"""
		try:
			is_pdf_viewer = await page.evaluate("""
				() => {
					// Check for Chrome's built-in PDF viewer (updated selector)
					const pdfEmbed = document.querySelector('embed[type="application/x-google-chrome-pdf"]') ||
									 document.querySelector('embed[type="application/pdf"]');
					const isPdfViewer = !!pdfEmbed;
					
					// Also check if the URL ends with .pdf or has PDF content-type
					const url = window.location.href;
					const isPdfUrl = url.toLowerCase().includes('.pdf') || 
									document.contentType === 'application/pdf';
					
					return isPdfViewer || isPdfUrl;
				}
			""")
			return is_pdf_viewer
		except Exception as e:
			self.logger.debug(f'Error checking PDF viewer: {type(e).__name__}: {e}')
			return False

	async def _auto_download_pdf_if_needed(self, page: Page) -> str | None:
		"""
		Check if the current page is a PDF viewer and automatically download the PDF if so.
		Returns the download path if a PDF was downloaded, None otherwise.
		"""
		if not self.browser_profile.downloads_path or not self._auto_download_pdfs:
			return None

		try:
			# Check if we're in a PDF viewer
			is_pdf_viewer = await self._is_pdf_viewer(page)
			self.logger.debug(f'is_pdf_viewer: {is_pdf_viewer}')

			if not is_pdf_viewer:
				return None

			# Get the PDF URL
			pdf_url = page.url

			# Check if we've already downloaded this PDF
			pdf_filename = os.path.basename(pdf_url.split('?')[0])  # Remove query params
			if not pdf_filename or not pdf_filename.endswith('.pdf'):
				# Generate filename from URL
				from urllib.parse import urlparse

				parsed = urlparse(pdf_url)
				pdf_filename = os.path.basename(parsed.path) or 'document.pdf'
				if not pdf_filename.endswith('.pdf'):
					pdf_filename += '.pdf'

			# Check if already downloaded
			expected_path = os.path.join(self.browser_profile.downloads_path, pdf_filename)
			if any(os.path.basename(downloaded) == pdf_filename for downloaded in self._downloaded_files):
				self.logger.debug(f'📄 PDF already downloaded: {pdf_filename}')
				return None

			self.logger.info(f'📄 Auto-downloading PDF from: {pdf_url}')

			# Download the actual PDF file using JavaScript fetch
			# Note: This should hit the browser cache since Chrome already downloaded the PDF to display it
			try:
				self.logger.debug(f'Downloading PDF from URL: {pdf_url}')

				# Properly escape the URL to prevent JavaScript injection
				escaped_pdf_url = json.dumps(pdf_url)

				download_result = await page.evaluate(f"""
					async () => {{
						try {{
							// Use fetch with cache: 'force-cache' to prioritize cached version
							const response = await fetch({escaped_pdf_url}, {{
								cache: 'force-cache'
							}});
							if (!response.ok) {{
								throw new Error(`HTTP error! status: ${{response.status}}`);
							}}
							const blob = await response.blob();
							const arrayBuffer = await blob.arrayBuffer();
							const uint8Array = new Uint8Array(arrayBuffer);
							
							// Log whether this was served from cache
							const fromCache = response.headers.has('age') || 
											 !response.headers.has('date') ||
											 performance.getEntriesByName({escaped_pdf_url}).some(entry => 
												 entry.transferSize === 0 || entry.transferSize < entry.encodedBodySize
											 );
											 
							return {{ 
								data: Array.from(uint8Array),
								fromCache: fromCache,
								responseSize: uint8Array.length,
								transferSize: response.headers.get('content-length') || 'unknown'
							}};
						}} catch (error) {{
							throw new Error(`Fetch failed: ${{error.message}}`);
						}}
					}}
				""")

				if download_result and download_result.get('data') and len(download_result['data']) > 0:
					# Ensure unique filename
					unique_filename = await self._get_unique_filename(self.browser_profile.downloads_path, pdf_filename)
					download_path = os.path.join(self.browser_profile.downloads_path, unique_filename)

					# Save the PDF asynchronously
					async with await anyio.open_file(download_path, 'wb') as f:
						await f.write(bytes(download_result['data']))

					# Track the downloaded file
					self._downloaded_files.append(download_path)

					# Log cache information
					cache_status = 'from cache' if download_result.get('fromCache') else 'from network'
					response_size = download_result.get('responseSize', 0)
					self.logger.info(f'📄 Auto-downloaded PDF ({cache_status}, {response_size:,} bytes): {download_path}')

					return download_path
				else:
					self.logger.warning(f'⚠️ No data received when downloading PDF from {pdf_url}')
					return None

			except Exception as e:
				self.logger.warning(f'⚠️ Failed to auto-download PDF from {pdf_url}: {type(e).__name__}: {e}')
				return None

		except Exception as e:
			self.logger.warning(f'⚠️ Error in PDF auto-download check: {type(e).__name__}: {e}')
			return None<|MERGE_RESOLUTION|>--- conflicted
+++ resolved
@@ -1950,12 +1950,8 @@
 					self.logger.error(f'❌ Failed to create parent directory for {path_name} {path_value}: {e}')
 
 	# --- Tab management ---
-<<<<<<< HEAD
-	@observe_debug(name='get_current_page', ignore_input=True)
 	@time_execution_async('--get_current_page')
-=======
 	@observe_debug(ignore_input=True, ignore_output=True, name='get_current_page')
->>>>>>> e2bebe85
 	async def get_current_page(self) -> Page:
 		"""Get the current page + ensure it's not None / closed"""
 
@@ -2792,12 +2788,8 @@
 		if elapsed > 1:
 			self.logger.debug(f'💤 Page network traffic calmed down after {now - start_time:.2f} seconds')
 
-<<<<<<< HEAD
-	@observe_debug(name='wait_for_page_and_frames_load')
 	@time_execution_async('--wait_for_page_and_frames_load')
-=======
 	@observe_debug(ignore_input=True, ignore_output=True, name='wait_for_page_and_frames_load')
->>>>>>> e2bebe85
 	async def _wait_for_page_and_frames_load(self, timeout_overwrite: float | None = None):
 		"""
 		Ensures page is fully loaded before continuing.
@@ -3114,14 +3106,9 @@
 			browser_errors=[f'Page state retrieval failed, minimal recovery applied for {url}'],
 		)
 
-<<<<<<< HEAD
-	@observe_debug(name='get_updated_state', ignore_output=True)
 	@time_execution_async('--get_updated_state')
+	@observe_debug(ignore_input=True, ignore_output=True, name='get_updated_state')
 	async def _get_updated_state(self, focus_element: int = -1, inject_highlights: bool = True) -> BrowserStateSummary:
-=======
-	@observe_debug(ignore_input=True, ignore_output=True, name='get_updated_state')
-	async def _get_updated_state(self, focus_element: int = -1) -> BrowserStateSummary:
->>>>>>> e2bebe85
 		"""Update and return state."""
 		import time
 
